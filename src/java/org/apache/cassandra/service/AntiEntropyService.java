/**
 * Licensed to the Apache Software Foundation (ASF) under one
 * or more contributor license agreements.  See the NOTICE file
 * distributed with this work for additional information
 * regarding copyright ownership.  The ASF licenses this file
 * to you under the Apache License, Version 2.0 (the
 * "License"); you may not use this file except in compliance
 * with the License.  You may obtain a copy of the License at
 *
 *     http://www.apache.org/licenses/LICENSE-2.0
 *
 * Unless required by applicable law or agreed to in writing, software
 * distributed under the License is distributed on an "AS IS" BASIS,
 * WITHOUT WARRANTIES OR CONDITIONS OF ANY KIND, either express or implied.
 * See the License for the specific language governing permissions and
 * limitations under the License.
 */

package org.apache.cassandra.service;

import java.io.*;
import java.net.InetAddress;
import java.security.MessageDigest;
import java.security.NoSuchAlgorithmException;
import java.util.*;
import java.util.concurrent.*;

import com.google.common.base.Objects;
import org.slf4j.Logger;
import org.slf4j.LoggerFactory;

import org.apache.cassandra.concurrent.StageManager;
import org.apache.cassandra.config.DatabaseDescriptor;
import org.apache.cassandra.db.ClockType;
import org.apache.cassandra.db.CompactionManager;
import org.apache.cassandra.db.ColumnFamilyStore;
import org.apache.cassandra.db.DecoratedKey;
import org.apache.cassandra.db.Table;
import org.apache.cassandra.dht.Range;
import org.apache.cassandra.dht.Token;
import org.apache.cassandra.io.AbstractCompactedRow;
import org.apache.cassandra.io.ICompactSerializer;
import org.apache.cassandra.io.sstable.SSTableReader;
import org.apache.cassandra.streaming.StreamIn;
import org.apache.cassandra.streaming.StreamOut;
import org.apache.cassandra.net.CompactEndpointSerializationHelper;
import org.apache.cassandra.net.IVerbHandler;
import org.apache.cassandra.net.Message;
import org.apache.cassandra.net.MessagingService;
import org.apache.cassandra.streaming.StreamOutManager;
import org.apache.cassandra.utils.*;

/**
 * AntiEntropyService encapsulates "validating" (hashing) individual column families,
 * exchanging MerkleTrees with remote nodes via a TreeRequest/Response conversation,
 * and then triggering repairs for disagreeing ranges.
 *
 * Every Tree conversation has an 'initiator', where valid trees are sent after generation
 * and where the local and remote tree will rendezvous in rendezvous(cf, endpoint, tree).
 * Once the trees rendezvous, a Differencer is executed and the service can trigger repairs
 * for disagreeing ranges.
 *
 * Tree comparison and repair triggering occur in the single threaded AE_SERVICE_STAGE.
 *
 * The steps taken to enact a repair are as follows:
 * 1. A major compaction is triggered via nodeprobe:
 *   * Nodeprobe sends TreeRequest messages to all neighbors of the target node: when a node
 *     receives a TreeRequest, it will perform a readonly compaction to immediately validate
 *     the column family.
 * 2. The compaction process validates the column family by:
 *   * Calling Validator.prepare(), which samples the column family to determine key distribution,
 *   * Calling Validator.add() in order for every row in the column family,
 *   * Calling Validator.complete() to indicate that all rows have been added.
 *     * Calling complete() indicates that a valid MerkleTree has been created for the column family.
 *     * The valid tree is returned to the requesting node via a TreeResponse.
 * 3. When a node receives a TreeResponse, it passes the tree to rendezvous(), which checks for trees to
 *    rendezvous with / compare to:
 *   * If the tree is local, it is cached, and compared to any trees that were received from neighbors.
 *   * If the tree is remote, it is immediately compared to a local tree if one is cached. Otherwise,
 *     the remote tree is stored until a local tree can be generated.
 *   * A Differencer object is enqueued for each comparison.
 * 4. Differencers are executed in AE_SERVICE_STAGE, to compare the two trees, and perform repair via the
 *    streaming api.
 */
public class AntiEntropyService
{
    private static final Logger logger = LoggerFactory.getLogger(AntiEntropyService.class);

    // singleton enforcement
    public static final AntiEntropyService instance = new AntiEntropyService();

    // timeout for outstanding requests (48 hours)
    public final static long REQUEST_TIMEOUT = 48*60*60*1000;

    /**
     * Map of outstanding sessions to requests. Once both trees reach the rendezvous, the local node
     * will queue a Differencer to compare them.
     *
     * This map is only accessed from AE_SERVICE_STAGE, so it is not synchronized.
     */
    private final ExpiringMap<String, Map<TreeRequest, TreePair>> requests;

    /**
     * A map of repair session ids to a Queue of TreeRequests that have been performed since the session was started.
     */
    private final ConcurrentMap<String, BlockingQueue<TreeRequest>> sessions;

    /**
     * Protected constructor. Use AntiEntropyService.instance.
     */
    protected AntiEntropyService()
    {
        requests = new ExpiringMap<String, Map<TreeRequest, TreePair>>(REQUEST_TIMEOUT);
        sessions = new ConcurrentHashMap<String, BlockingQueue<TreeRequest>>();
    }

    /**
     * Requests repairs for the given table and column families, and blocks until all repairs have been completed.
     * TODO: Should add retries: if nodes go offline before they respond to the requests, this could block forever.
     */
    public RepairSession getRepairSession(String tablename, String... cfnames)
    {
        return new RepairSession(tablename, cfnames);
    }

    /**
     * Called by Differencer when a full repair round trip has been completed between the given CF and endpoints.
     */
    void completedRequest(TreeRequest request)
    {
        // indicate to the waiting session that this request completed
        BlockingQueue<TreeRequest> session = sessions.get(request.sessionid);
        if (session == null)
            // repair client disconnected: ignore
            return;
        session.offer(request);
    }

    /**
     * Returns the map of waiting rendezvous endpoints to trees for the given session.
     * Should only be called within AE_SERVICE_STAGE.
     */
    private Map<TreeRequest, TreePair> rendezvousPairs(String sessionid)
    {
        Map<TreeRequest, TreePair> ctrees = requests.get(sessionid);
        if (ctrees == null)
        {
            ctrees = new HashMap<TreeRequest, TreePair>();
            requests.put(sessionid, ctrees);
        }
        return ctrees;
    }

    /**
     * Return all of the neighbors with whom we share data.
     */
    static Set<InetAddress> getNeighbors(String table)
    {
        StorageService ss = StorageService.instance;
        Set<InetAddress> neighbors = new HashSet<InetAddress>();
        Map<Range, List<InetAddress>> replicaSets = ss.getRangeToAddressMap(table);
        for (Range range : ss.getLocalRanges(table))
        {
            // for every range stored locally (replica or original) collect neighbors storing copies
            neighbors.addAll(replicaSets.get(range));
        }
        neighbors.remove(FBUtilities.getLocalAddress());
        return neighbors;
    }

    /**
     * Register a tree for the given request to be compared to the appropriate trees in AE_SERVICE_STAGE when they become available.
     */
    private void rendezvous(TreeRequest request, MerkleTree tree)
    {
        InetAddress LOCAL = FBUtilities.getLocalAddress();

        // the rendezvous pairs for this session
        Map<TreeRequest, TreePair> ctrees = rendezvousPairs(request.sessionid);

        List<Differencer> differencers = new ArrayList<Differencer>();
        if (LOCAL.equals(request.endpoint))
        {
            // we're registering a local tree: rendezvous with remote requests for the session
            for (InetAddress neighbor : getNeighbors(request.cf.left))
            {
                TreeRequest remotereq = new TreeRequest(request.sessionid, neighbor, request.cf);
                TreePair waiting = ctrees.remove(remotereq);
                if (waiting != null && waiting.right != null)
                {
                    // the neighbor beat us to the rendezvous: queue differencing
                    // FIXME: Differencer should take a TreeRequest
                    differencers.add(new Differencer(remotereq, tree, waiting.right));
                    continue;
                }

                // else, the local tree is first to the rendezvous: store and wait
                ctrees.put(remotereq, new TreePair(tree, null));
                logger.debug("Stored local tree for " + request + " to wait for " + remotereq);
            }
        }
        else
        {
            // we're registering a remote tree: rendezvous with the local tree
            TreePair waiting = ctrees.remove(request);
            if (waiting != null && waiting.left != null)
            {
                // the local tree beat us to the rendezvous: queue differencing
                differencers.add(new Differencer(request, waiting.left, tree));
            }
            else
            {
                // else, the remote tree is first to the rendezvous: store and wait
                ctrees.put(request, new TreePair(null, tree));
                logger.debug("Stored remote tree for " + request + " to wait for local tree.");
            }
        }

        for (Differencer differencer : differencers)
        {
            logger.info("Queueing comparison " + differencer);
            StageManager.getStage(StageManager.AE_SERVICE_STAGE).execute(differencer);
        }
    }

    /**
     * Requests a tree from the given node, and returns the request that was sent.
     */
    TreeRequest request(String sessionid, InetAddress remote, String ksname, String cfname)
    {
        TreeRequest request = new TreeRequest(sessionid, remote, new CFPair(ksname, cfname));
        MessagingService.instance.sendOneWay(TreeRequestVerbHandler.makeVerb(request), remote);
        return request;
    }

    /**
     * Responds to the node that requested the given valid tree.
     * @param validator A locally generated validator
     * @param local localhost (parameterized for testing)
     */
    void respond(Validator validator, InetAddress local)
    {
        MessagingService ms = MessagingService.instance;

        try
        {
            Message message = TreeResponseVerbHandler.makeVerb(local, validator);
            logger.info("Sending AEService tree for " + validator.request);
            ms.sendOneWay(message, validator.request.endpoint);
        }
        catch (Exception e)
        {
            logger.error("Could not send valid tree for request " + validator.request, e);
        }
    }

    /**
     * @return The tree pair for the given request if it exists.
     */
    TreePair getRendezvousPair_TestsOnly(TreeRequest request)
    {
        System.out.println(request + "\tvs\t" + rendezvousPairs(request.sessionid).keySet());
        return rendezvousPairs(request.sessionid).get(request);
    }

    /**
     * A Strategy to handle building and validating a merkle tree for a column family.
     *
     * Lifecycle:
     * 1. prepare() - Initialize tree with samples.
     * 2. add() - 0 or more times, to add hashes to the tree.
     * 3. complete() - Enqueues any operations that were blocked waiting for a valid tree.
     */
    public static class Validator implements Callable<Object>
    {
        public final TreeRequest request;
        public final MerkleTree tree;

        // the minimum token sorts first, but falls into the last range
        private transient List<MerkleTree.RowHash> minrows;
        // null when all rows with the min token have been consumed
        private transient Token mintoken;
        private transient long validated;
        private transient MerkleTree.TreeRange range;
        private transient MerkleTree.TreeRangeIterator ranges;

        public final static MerkleTree.RowHash EMPTY_ROW = new MerkleTree.RowHash(null, new byte[0]);
        
        Validator(TreeRequest request)
        {
            this(request,
                 // TODO: memory usage (maxsize) should either be tunable per
                 // CF, globally, or as shared for all CFs in a cluster
                 new MerkleTree(DatabaseDescriptor.getPartitioner(), MerkleTree.RECOMMENDED_DEPTH, (int)Math.pow(2, 15)));
        }

        Validator(TreeRequest request, MerkleTree tree)
        {
            this.request = request;
            this.tree = tree;
            minrows = new ArrayList<MerkleTree.RowHash>();
            mintoken = null;
            validated = 0;
            range = null;
            ranges = null;
        }
        
        public void prepare(ColumnFamilyStore cfs)
        {
            List<DecoratedKey> keys = new ArrayList<DecoratedKey>();
            for (DecoratedKey sample : cfs.allKeySamples())
                keys.add(sample);

            if (keys.isEmpty())
            {
                // use an even tree distribution
                tree.init();
            }
            else
            {
                int numkeys = keys.size();
                Random random = new Random();
                // sample the column family using random keys from the index 
                while (true)
                {
                    DecoratedKey dk = keys.get(random.nextInt(numkeys));
                    if (!tree.split(dk.token))
                        break;
                }
            }
            logger.debug("Prepared AEService tree of size " + tree.size() + " for " + request);
            mintoken = tree.partitioner().getMinimumToken();
            ranges = tree.invalids(new Range(mintoken, mintoken));
        }

        /**
         * Called (in order) for every row present in the CF.
         * Hashes the row, and adds it to the tree being built.
         *
         * There are four possible cases:
         *  1. Token is greater than range.right (we haven't generated a range for it yet),
         *  2. Token is less than/equal to range.left (the range was valid),
         *  3. Token is contained in the range (the range is in progress),
         *  4. No more invalid ranges exist.
         *
         * TODO: Because we only validate completely empty trees at the moment, we
         * do not bother dealing with case 2 and case 4 should result in an error.
         *
         * Additionally, there is a special case for the minimum token, because
         * although it sorts first, it is contained in the last possible range.
         *
         * @param row The row.
         */
        public void add(AbstractCompactedRow row)
        {
            if (mintoken != null)
            {
                assert ranges != null : "Validator was not prepared()";

                // check for the minimum token special case
                if (row.key.token.compareTo(mintoken) == 0)
                {
                    // and store it to be appended when we complete
                    minrows.add(rowHash(row));
                    return;
                }
                mintoken = null;
            }

            if (range == null)
                range = ranges.next();

            // generate new ranges as long as case 1 is true
            while (!range.contains(row.key.token))
            {
                // add the empty hash, and move to the next range
                range.addHash(EMPTY_ROW);
                range = ranges.next();
            }

            // case 3 must be true: mix in the hashed row
            range.addHash(rowHash(row));
        }

        private MerkleTree.RowHash rowHash(AbstractCompactedRow row)
        {
            validated++;
            // MerkleTree uses XOR internally, so we want lots of output bits here
            MessageDigest digest = null;
            try
            {
                digest = MessageDigest.getInstance("SHA-256");
            }
            catch (NoSuchAlgorithmException e)
            {
                throw new AssertionError(e);
            }
            row.update(digest);
            return new MerkleTree.RowHash(row.key.token, digest.digest());
        }

        /**
         * Registers the newly created tree for rendezvous in AE_SERVICE_STAGE.
         */
        public void complete()
        {
            assert ranges != null : "Validator was not prepared()";

            if (range != null)
                range.addHash(EMPTY_ROW);
            while (ranges.hasNext())
            {
                range = ranges.next();
                range.addHash(EMPTY_ROW);
            }
            // add rows with the minimum token to the final range
            if (!minrows.isEmpty())
                for (MerkleTree.RowHash minrow : minrows)
                    range.addHash(minrow);

            StageManager.getStage(StageManager.AE_SERVICE_STAGE).submit(this);
            logger.debug("Validated " + validated + " rows into AEService tree for " + request);
        }
        
        /**
         * Called after the validation lifecycle to respond with the now valid tree. Runs in AE_SERVICE_STAGE.
         *
         * @return A meaningless object.
         */
        public Object call() throws Exception
        {
            // respond to the request that triggered this validation
            AntiEntropyService.instance.respond(this, FBUtilities.getLocalAddress());

            // return any old object
            return AntiEntropyService.class;
        }
    }

    /**
     * Runs on the node that initiated a request to compares two trees, and launch repairs for disagreeing ranges.
     */
    public static class Differencer implements Runnable
    {
        public final TreeRequest request;
        public final MerkleTree ltree;
        public final MerkleTree rtree;
        public final List<MerkleTree.TreeRange> differences;

        public Differencer(TreeRequest request, MerkleTree ltree, MerkleTree rtree)
        {
            this.request = request;
            this.ltree = ltree;
            this.rtree = rtree;
            differences = new ArrayList<MerkleTree.TreeRange>();
        }

        /**
         * Compares our trees, and triggers repairs for any ranges that mismatch.
         */
        public void run()
        {
            InetAddress local = FBUtilities.getLocalAddress();
            StorageService ss = StorageService.instance;

            // restore partitioners (in case we were serialized)
            if (ltree.partitioner() == null)
                ltree.partitioner(StorageService.getPartitioner());
            if (rtree.partitioner() == null)
                rtree.partitioner(StorageService.getPartitioner());

            // determine the ranges where responsibility overlaps
            Set<Range> interesting = new HashSet(ss.getRangesForEndpoint(request.cf.left, local));
            interesting.retainAll(ss.getRangesForEndpoint(request.cf.left, request.endpoint));

            // compare trees, and filter out uninteresting differences
            for (MerkleTree.TreeRange diff : MerkleTree.difference(ltree, rtree))
            {
                for (Range localrange: interesting)
                {
                    if (diff.intersects(localrange))
                    {
                        differences.add(diff);
                        break; // the inner loop
                    }
                }
            }
            
            // choose a repair method based on the significance of the difference
            float difference = differenceFraction();
            if (difference == 0.0)
            {
                logger.info("Endpoints " + local + " and " + request.endpoint + " are consistent for " + request.cf);
            }
            else
            {
                try
                {
                    performStreamingRepair();
                }
                catch(IOException e)
                {
                    throw new RuntimeException(e);
                }
            }

            // repair was completed successfully: notify any waiting sessions
            AntiEntropyService.instance.completedRequest(request);
        }
        
        /**
         * @return the fraction of the keyspace that is different, as represented by our
         * list of different ranges. A range at depth 0 == 1.0, at depth 1 == 0.5, etc.
         */
        float differenceFraction()
        {
            double fraction = 0.0;
            for (MerkleTree.TreeRange diff : differences)
                fraction += 1.0 / Math.pow(2, diff.depth);
            return (float)fraction;
        }

        /**
         * Sends our list of differences to the remote endpoint using the
         * Streaming API.
         */
        void performStreamingRepair() throws IOException
        {
            logger.info("Performing streaming repair of " + differences.size() + " ranges for " + request);
            ColumnFamilyStore cfstore = Table.open(request.cf.left).getColumnFamilyStore(request.cf.right);
            try
            {
                final List<Range> ranges = new ArrayList<Range>(differences);
<<<<<<< HEAD

                final Collection<SSTableReader> sstables;
                ClockType clockType = DatabaseDescriptor.getClockType(cfstore.getTable().name, cfstore.getColumnFamilyName());
                if (clockType == ClockType.Timestamp) {
                    sstables = cfstore.getSSTables();
                } else {
                    sstables = CompactionManager.instance.submitAnticompaction(cfstore, ranges, remote).get();
                }

=======
                final Collection<SSTableReader> sstables = cfstore.getSSTables();
                // send ranges to the remote node
>>>>>>> c8cd8cd2
                Future f = StageManager.getStage(StageManager.STREAM_STAGE).submit(new WrappedRunnable() 
                {
                    protected void runMayThrow() throws Exception
                    {
                        StreamOut.transferSSTables(request.endpoint, request.cf.left, sstables, ranges);
                        StreamOutManager.remove(request.endpoint);
                    }
                });
                // request ranges from the remote node
                // FIXME: no way to block for the 'requestRanges' call to complete, or to request a
                // particular cf: see CASSANDRA-1189
                StreamIn.requestRanges(request.endpoint, request.cf.left, ranges);
                
                // wait until streaming has completed
                f.get();
            }
            catch(Exception e)
            {
                throw new IOException("Streaming repair failed.", e);
            }
            logger.info("Finished streaming repair for " + request);
        }

        public String toString()
        {
            return "#<Differencer " + request + ">";
        }
    }

    /**
     * Handler for requests from remote nodes to generate a valid tree.
     * The payload is a CFPair representing the columnfamily to validate.
     */
    public static class TreeRequestVerbHandler implements IVerbHandler, ICompactSerializer<TreeRequest>
    {
        public static final TreeRequestVerbHandler SERIALIZER = new TreeRequestVerbHandler();
        static Message makeVerb(TreeRequest request)
        {
            try
            {
                ByteArrayOutputStream bos = new ByteArrayOutputStream();
                DataOutputStream dos = new DataOutputStream(bos);
                SERIALIZER.serialize(request, dos);
                return new Message(FBUtilities.getLocalAddress(),
                                   StageManager.AE_SERVICE_STAGE,
                                   StorageService.Verb.TREE_REQUEST,
                                   bos.toByteArray());
            }
            catch(IOException e)
            {
                throw new RuntimeException(e);
            }
        }

        public void serialize(TreeRequest request, DataOutputStream dos) throws IOException
        {
            dos.writeUTF(request.sessionid);
            CompactEndpointSerializationHelper.serialize(request.endpoint, dos);
            dos.writeUTF(request.cf.left);
            dos.writeUTF(request.cf.right);
        }

        public TreeRequest deserialize(DataInputStream dis) throws IOException
        {
            return new TreeRequest(dis.readUTF(),
                                   CompactEndpointSerializationHelper.deserialize(dis),
                                   new CFPair(dis.readUTF(), dis.readUTF()));
        }

        /**
         * Trigger a validation compaction which will return the tree upon completion.
         */
        public void doVerb(Message message)
        { 
            byte[] bytes = message.getMessageBody();
            
            DataInputStream buffer = new DataInputStream(new ByteArrayInputStream(bytes));
            try
            {
                TreeRequest remotereq = this.deserialize(buffer);
                TreeRequest request = new TreeRequest(remotereq.sessionid, message.getFrom(), remotereq.cf);

                // trigger readonly-compaction
                ColumnFamilyStore store = Table.open(request.cf.left).getColumnFamilyStore(request.cf.right);
                Validator validator = new Validator(request);
                logger.debug("Queueing validation compaction for " + request);
                CompactionManager.instance.submitValidation(store, validator);
            }
            catch (IOException e)
            {
                throw new IOError(e);            
            }
        }
    }

    /**
     * Handler for responses from remote nodes which contain a valid tree.
     * The payload is a completed Validator object from the remote endpoint.
     */
    public static class TreeResponseVerbHandler implements IVerbHandler, ICompactSerializer<Validator>
    {
        public static final TreeResponseVerbHandler SERIALIZER = new TreeResponseVerbHandler();
        static Message makeVerb(InetAddress local, Validator validator)
        {
            try
            {
                ByteArrayOutputStream bos = new ByteArrayOutputStream();
                DataOutputStream dos = new DataOutputStream(bos);
                SERIALIZER.serialize(validator, dos);
                return new Message(local, StageManager.AE_SERVICE_STAGE, StorageService.Verb.TREE_RESPONSE, bos.toByteArray());
            }
            catch(IOException e)
            {
                throw new RuntimeException(e);
            }
        }

        public void serialize(Validator v, DataOutputStream dos) throws IOException
        {
            TreeRequestVerbHandler.SERIALIZER.serialize(v.request, dos);
            ObjectOutputStream oos = new ObjectOutputStream(dos);
            oos.writeObject(v.tree);
            oos.flush();
        }

        public Validator deserialize(DataInputStream dis) throws IOException
        {
            final TreeRequest request = TreeRequestVerbHandler.SERIALIZER.deserialize(dis);
            ObjectInputStream ois = new ObjectInputStream(dis);
            try
            {
                return new Validator(request, (MerkleTree)ois.readObject());
            }
            catch(Exception e)
            {
                throw new RuntimeException(e);
            }
        }

        public void doVerb(Message message)
        { 
            byte[] bytes = message.getMessageBody();
            DataInputStream buffer = new DataInputStream(new ByteArrayInputStream(bytes));

            try
            {
                // deserialize the remote tree, and register it
                Validator response = this.deserialize(buffer);
                TreeRequest request = new TreeRequest(response.request.sessionid, message.getFrom(), response.request.cf);
                AntiEntropyService.instance.rendezvous(request, response.tree);
            }
            catch (IOException e)
            {
                throw new IOError(e);
            }
        }
    }

    /**
     * A tuple of table and cf.
     */
    static class CFPair extends Pair<String,String>
    {
        public CFPair(String table, String cf)
        {
            super(table, cf);
            assert table != null && cf != null;
        }
    }

    /**
     * A tuple of a local and remote tree.
     */
    static class TreePair extends Pair<MerkleTree,MerkleTree>
    {
        public TreePair(MerkleTree local, MerkleTree remote)
        {
            super(local, remote);
        }
    }

    /**
     * A triple of table, cf and address that represents a location we have an outstanding TreeRequest for.
     */
    public static class TreeRequest
    {
        public final String sessionid;
        public final InetAddress endpoint;
        public final CFPair cf;

        public TreeRequest(String sessionid, InetAddress endpoint, CFPair cf)
        {
            this.sessionid = sessionid;
            this.endpoint = endpoint;
            this.cf = cf;
        }

        @Override
        public final int hashCode()
        {
            return Objects.hashCode(sessionid, endpoint, cf);
        }
        
        @Override
        public final boolean equals(Object o)
        {
            if(!(o instanceof TreeRequest))
                return false;
            TreeRequest that = (TreeRequest)o;
            // handles nulls properly
            return Objects.equal(sessionid, that.sessionid) && Objects.equal(endpoint, that.endpoint) && Objects.equal(cf, that.cf);
        }
        
        @Override
        public String toString()
        {
            return "#<TreeRequest " + sessionid + ", " + endpoint + ", " + cf + ">";
        }
    }

    /**
     * Triggers repairs with all neighbors for the given table and cfs. Typical lifecycle is: start() then join().
     */
    class RepairSession extends Thread
    {
        private final String tablename;
        private final String[] cfnames;
        private final SimpleCondition requestsMade;
        public RepairSession(String tablename, String... cfnames)
        {
            super("manual-repair-" + UUID.randomUUID());
            this.tablename = tablename;
            this.cfnames = cfnames;
            this.requestsMade = new SimpleCondition();
        }

        /**
         * Waits until all requests for the session have been sent out: to wait for the session to end, call join().
         */
        public void blockUntilRunning() throws InterruptedException
        {
            requestsMade.await();
        }

        @Override
        public void run()
        {
            // begin a repair session
            BlockingQueue<TreeRequest> completed = new LinkedBlockingQueue<TreeRequest>();
            AntiEntropyService.this.sessions.put(getName(), completed);
            try
            {
                // request that all relevant endpoints generate trees
                Set<TreeRequest> requests = new HashSet<TreeRequest>();
                Set<InetAddress> endpoints = AntiEntropyService.getNeighbors(tablename);
                for (String cfname : cfnames)
                {
                    // send requests to remote nodes and record them
                    for (InetAddress endpoint : endpoints)
                        requests.add(AntiEntropyService.this.request(getName(), endpoint, tablename, cfname));
                    // send but don't record an outstanding request to the local node
                    AntiEntropyService.this.request(getName(), FBUtilities.getLocalAddress(), tablename, cfname);
                }
                requestsMade.signalAll();

                // block until all requests have been returned by completedRequest calls
                logger.info("Waiting for repair requests to: " + requests);
                while (!requests.isEmpty())
                {
                    TreeRequest request = completed.take();
                    logger.info("Repair request to " + request + " completed successfully.");
                    requests.remove(request);
                }
            }
            catch (InterruptedException e)
            {
                throw new RuntimeException("Interrupted while waiting for repair: repair will continue in the background.");
            }
            finally
            {
                AntiEntropyService.this.sessions.remove(getName());
            }
        }
    }
}<|MERGE_RESOLUTION|>--- conflicted
+++ resolved
@@ -531,20 +531,16 @@
             try
             {
                 final List<Range> ranges = new ArrayList<Range>(differences);
-<<<<<<< HEAD
 
                 final Collection<SSTableReader> sstables;
                 ClockType clockType = DatabaseDescriptor.getClockType(cfstore.getTable().name, cfstore.getColumnFamilyName());
                 if (clockType == ClockType.Timestamp) {
                     sstables = cfstore.getSSTables();
                 } else {
-                    sstables = CompactionManager.instance.submitAnticompaction(cfstore, ranges, remote).get();
+                    sstables = CompactionManager.instance.submitAnticompaction(cfstore, ranges, request.endpoint).get();
                 }
 
-=======
-                final Collection<SSTableReader> sstables = cfstore.getSSTables();
                 // send ranges to the remote node
->>>>>>> c8cd8cd2
                 Future f = StageManager.getStage(StageManager.STREAM_STAGE).submit(new WrappedRunnable() 
                 {
                     protected void runMayThrow() throws Exception

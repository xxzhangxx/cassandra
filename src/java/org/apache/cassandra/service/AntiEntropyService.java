--- conflicted
+++ resolved
@@ -653,21 +653,8 @@
             try
             {
                 List<Range> ranges = new ArrayList<Range>(differences);
-<<<<<<< HEAD
                 List<SSTableReader> sstables = CompactionManager.instance.submitAESCompaction(cfstore, ranges, remote).get();
                 StreamOut.transferSSTables(remote, sstables, cf.left);
-=======
-                final List<SSTableReader> sstables = CompactionManager.instance.submitAnticompaction(cfstore, ranges, remote).get();
-                Future f = StageManager.getStage(StageManager.STREAM_STAGE).submit(new WrappedRunnable() 
-                {
-                    protected void runMayThrow() throws Exception
-                    {
-                        StreamOut.transferSSTables(remote, sstables, cf.left);
-                        StreamOutManager.remove(remote);
-                    }
-                });
-                f.get();
->>>>>>> 1768ccd6
             }
             catch(Exception e)
             {

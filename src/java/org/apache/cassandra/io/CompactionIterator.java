--- conflicted
+++ resolved
@@ -49,13 +49,8 @@
 
     protected static final int FILE_BUFFER_SIZE = 1024 * 1024;
 
-<<<<<<< HEAD
-    private final List<SSTableIdentityIterator> rows = new ArrayList<SSTableIdentityIterator>();
+    protected final List<SSTableIdentityIterator> rows = new ArrayList<SSTableIdentityIterator>();
     protected final int gcBefore;
-=======
-    protected final List<SSTableIdentityIterator> rows = new ArrayList<SSTableIdentityIterator>();
-    private final int gcBefore;
->>>>>>> b759ed10
     private final boolean major;
 
     private long totalBytes;
@@ -103,67 +98,19 @@
         rows.add(current);
     }
 
-<<<<<<< HEAD
     protected ColumnFamily calculatePurgedColumnFamily(ColumnFamily cf)
     {
         return major ? ColumnFamilyStore.removeDeleted(cf, gcBefore) : cf;
     }
 
-    protected CompactedRow getReduced()
-=======
     protected AbstractCompactedRow getReduced()
->>>>>>> b759ed10
     {
         assert rows.size() > 0;
 
         try
         {
-<<<<<<< HEAD
-            if (rows.size() > 1 || major)
-            {
-                ColumnFamily cf = null;
-                for (SSTableIdentityIterator row : rows)
-                {
-                    ColumnFamily thisCF;
-                    try
-                    {
-                        thisCF = row.getColumnFamily();
-                    }
-                    catch (IOException e)
-                    {
-                        logger.error("Skipping row " + key + " in " + row.getPath(), e);
-                        continue;
-                    }
-                    if (cf == null)
-                    {
-                        cf = thisCF;
-                    }
-                    else
-                    {
-                        cf.addAll(thisCF);
-                    }
-                }
-                ColumnFamily cfPurged = calculatePurgedColumnFamily(cf);
-                if (cfPurged == null)
-                    return null;
-                ColumnFamily.serializer().serializeWithIndexes(cfPurged, buffer);
-            }
-            else
-            {
-                assert rows.size() == 1;
-                try
-                {
-                    rows.get(0).echoData(buffer);
-                }
-                catch (IOException e)
-                {
-                    throw new IOError(e);
-                }
-            }
-=======
             AbstractCompactedRow compactedRow = getCompactedRow();
             return compactedRow.isEmpty() ? null : compactedRow;
->>>>>>> b759ed10
         }
         finally
         {
@@ -190,9 +137,9 @@
         if (rowSize > DatabaseDescriptor.getInMemoryCompactionLimit())
         {
             logger.info("Compacting large row (" + rowSize + " bytes) incrementally");
-            return new LazilyCompactedRow(rows, major, gcBefore);
+            return new LazilyCompactedRow(rows, major, gcBefore, this);
         }
-        return new PrecompactedRow(rows, major, gcBefore);
+        return new PrecompactedRow(rows, major, gcBefore, this);
     }
 
     public void close() throws IOException

--- conflicted
+++ resolved
@@ -115,7 +115,6 @@
         return new WriteResponseHandler(writeEndpoints, hintedEndpoints, consistencyLevel, table);
     }
 
-<<<<<<< HEAD
     public AbstractWriteResponseHandler getSecondaryWriteResponseHandler(
         Collection<InetAddress> writeEndpoints,
         Multimap<InetAddress, InetAddress> hintedEndpoints,
@@ -126,14 +125,12 @@
     }
     
     
-=======
     // instance method so test subclasses can override it
     int getReplicationFactor(String table)
     {
        return DatabaseDescriptor.getReplicationFactor(table);
     }
 
->>>>>>> 0789a58a
     /**
      * returns <tt>Multimap</tt> of {live destination: ultimate targets}, where if target is not the same
      * as the destination, it is a "hinted" write, and will need to be sent to

/**
 * Licensed to the Apache Software Foundation (ASF) under one
 * or more contributor license agreements.  See the NOTICE file
 * distributed with this work for additional information
 * regarding copyright ownership.  The ASF licenses this file
 * to you under the Apache License, Version 2.0 (the
 * "License"); you may not use this file except in compliance
 * with the License.  You may obtain a copy of the License at
 *
 *     http://www.apache.org/licenses/LICENSE-2.0
 *
 * Unless required by applicable law or agreed to in writing, software
 * distributed under the License is distributed on an "AS IS" BASIS,
 * WITHOUT WARRANTIES OR CONDITIONS OF ANY KIND, either express or implied.
 * See the License for the specific language governing permissions and
 * limitations under the License.
 */
package org.apache.cassandra.cli;

import org.apache.cassandra.auth.SimpleAuthenticator;
import org.apache.cassandra.db.ClockType;
import org.apache.cassandra.db.marshal.AbstractType;
import org.apache.cassandra.db.marshal.BytesType;
import org.apache.cassandra.thrift.*;

import org.apache.cassandra.utils.FBUtilities;
import org.apache.thrift.*;

import org.antlr.runtime.tree.*;

import java.util.*;
import java.io.UnsupportedEncodingException;

import org.apache.commons.lang.ArrayUtils;

// Cli Client Side Library
public class CliClient 
{
    private Cassandra.Client thriftClient_ = null;
    private CliSessionState css_ = null;
    private String keySpace = null;
    private String username = null;
    private Map<String, Map<String, Map<String, String>>> keyspacesMap = new HashMap<String, Map<String,Map<String,String>>>();

    public CliClient(CliSessionState css, Cassandra.Client thriftClient)
    {
        css_ = css;
        thriftClient_ = thriftClient;
    }

    // Execute a CLI Statement 
    public void executeCLIStmt(String stmt) throws TException, NotFoundException, InvalidRequestException, UnavailableException, TimedOutException, IllegalAccessException, ClassNotFoundException, InstantiationException, NoSuchFieldException
    {
        CommonTree ast = null;

        ast = CliCompiler.compileQuery(stmt);

        try
        {
            switch (ast.getType()) {
                case CliParser.NODE_EXIT:
                    cleanupAndExit();
                    break;
                case CliParser.NODE_THRIFT_GET:
                    executeGet(ast);
                    break;
                case CliParser.NODE_HELP:
                    printCmdHelp();
                    break;
                case CliParser.NODE_THRIFT_SET:
                    executeSet(ast);
                    break;
                case CliParser.NODE_THRIFT_DEL:
                    executeDelete(ast);
                    break;
                case CliParser.NODE_THRIFT_COUNT:
                    executeCount(ast);
                    break;
                case CliParser.NODE_SHOW_CLUSTER_NAME:
                    executeShowClusterName();
                    break;
                case CliParser.NODE_SHOW_VERSION:
                    executeShowVersion();
                    break;
                case CliParser.NODE_SHOW_TABLES:
                    executeShowTables(ast);
                    break;
                case CliParser.NODE_DESCRIBE_TABLE:
                    executeDescribeTable(ast);
                    break;
                case CliParser.NODE_USE_TABLE:
                	executeUseTable(ast);
                	break;
                case CliParser.NODE_CONNECT:
                    executeConnect(ast);
                    break;
                case CliParser.NODE_NO_OP:
                    // comment lines come here; they are treated as no ops.
                    break;
                default:
                    css_.err.println("Invalid Statement (Type: " + ast.getType() + ")");
                    break;
            }
        }
        catch (UnsupportedEncodingException e)
        {
            throw new RuntimeException("Unable to encode string as UTF-8", e);
        }
    }
    
    private void printCmdHelp()
    {
       css_.out.println("List of all CLI commands:");
       css_.out.println("?                                                                  Same as help.");
       css_.out.println("help                                                          Display this help.");
       css_.out.println("connect <hostname>/<port>                             Connect to thrift service.");
       css_.out.println("use <keyspace>                                    Switch to a specific keyspace.");
       css_.out.println("use <keyspace> <username> 'password'              Switch to privileged keyspace.");
       css_.out.println("describe keyspace <keyspacename>                              Describe keyspace.");
       css_.out.println("exit                                                                   Exit CLI.");
       css_.out.println("quit                                                                   Exit CLI.");
       css_.out.println("show cluster name                                          Display cluster name.");
       css_.out.println("show keyspaces                                           Show list of keyspaces.");
       css_.out.println("show api version                                        Show server API version.");
       css_.out.println("get <cf>['<key>']                                        Get a slice of columns.");
       css_.out.println("get <cf>['<key>']['<super>']                         Get a slice of sub columns.");
       css_.out.println("get <cf>['<key>']['<col>']                                   Get a column value.");
       css_.out.println("get <cf>['<key>']['<super>']['<col>']                    Get a sub column value.");
       css_.out.println("set <cf>['<key>']['<col>'] = '<value>'                             Set a column.");
       css_.out.println("set <cf>['<key>']['<super>']['<col>'] = '<value>'              Set a sub column.");
       css_.out.println("del <cf>['<key>']                                                 Delete record.");
       css_.out.println("del <cf>['<key>']['<col>']                                        Delete column.");
       css_.out.println("del <cf>['<key>']['<super>']['<col>']                         Delete sub column.");
       css_.out.println("count <cf>['<key>']                                     Count columns in record.");
       css_.out.println("count <cf>['<key>']['<super>']                  Count columns in a super column.");
    }

    private void cleanupAndExit()
    {
        CliMain.disconnect();
        System.exit(0);
    }
    
    Map<String, Map<String, String>> getCFMetaData(String keyspace) throws NotFoundException, TException
    {
        // Lazily lookup column family meta-data.
        if (!(keyspacesMap.containsKey(keyspace)))
            keyspacesMap.put(keyspace, thriftClient_.describe_keyspace(keyspace));
        return keyspacesMap.get(keyspace);
    }
    
    private void executeCount(CommonTree ast) throws TException, InvalidRequestException, UnavailableException, TimedOutException, UnsupportedEncodingException
    {
       if (!CliMain.isConnected() || !hasKeySpace())
           return;

       int childCount = ast.getChildCount();
       assert(childCount == 1);

       CommonTree columnFamilySpec = (CommonTree)ast.getChild(0);
       assert(columnFamilySpec.getType() == CliParser.NODE_COLUMN_ACCESS);

       String key = CliCompiler.getKey(columnFamilySpec);
       String columnFamily = CliCompiler.getColumnFamily(columnFamilySpec);
       int columnSpecCnt = CliCompiler.numColumnSpecifiers(columnFamilySpec);
       
       ColumnParent colParent;
       
       if (columnSpecCnt == 0)
       {
           colParent = new ColumnParent(columnFamily).setSuper_column(null);
       }
       else
       {
           assert (columnSpecCnt == 1);
           colParent = new ColumnParent(columnFamily).setSuper_column(CliCompiler.getColumn(columnFamilySpec, 0).getBytes("UTF-8"));
       }

       SliceRange range = new SliceRange(ArrayUtils.EMPTY_BYTE_ARRAY, ArrayUtils.EMPTY_BYTE_ARRAY, false, Integer.MAX_VALUE);
       SlicePredicate predicate = new SlicePredicate().setColumn_names(null).setSlice_range(range);
       
       int count = thriftClient_.get_count(key.getBytes(), colParent, predicate, ConsistencyLevel.ONE);
       css_.out.printf("%d columns\n", count);
    }
    
    private void executeDelete(CommonTree ast) throws TException, InvalidRequestException, UnavailableException, TimedOutException, UnsupportedEncodingException
    {
        if (!CliMain.isConnected() || !hasKeySpace())
            return;

        int childCount = ast.getChildCount();
        assert(childCount == 1);

        CommonTree columnFamilySpec = (CommonTree)ast.getChild(0);
        assert(columnFamilySpec.getType() == CliParser.NODE_COLUMN_ACCESS);

        String key = CliCompiler.getKey(columnFamilySpec);
        String columnFamily = CliCompiler.getColumnFamily(columnFamilySpec);
        int columnSpecCnt = CliCompiler.numColumnSpecifiers(columnFamilySpec);

        byte[] superColumnName = null;
        byte[] columnName = null;
        boolean isSuper;
        
        if (!(keyspacesMap.get(keySpace).containsKey(columnFamily)))
        {
            css_.out.println("No such column family: " + columnFamily);
            return;
        }
            
        isSuper = keyspacesMap.get(keySpace).get(columnFamily).get("Type").equals("Super");
     
        if ((columnSpecCnt < 0) || (columnSpecCnt > 2))
        {
            css_.out.println("Invalid row, super column, or column specification.");
            return;
        }
        
        if (columnSpecCnt == 1)
        {
            // table.cf['key']['column']
            if (isSuper)
                superColumnName = CliCompiler.getColumn(columnFamilySpec, 0).getBytes("UTF-8");
            else
                columnName = CliCompiler.getColumn(columnFamilySpec, 0).getBytes("UTF-8");
        }
        else if (columnSpecCnt == 2)
        {
            // table.cf['key']['column']['column']
            superColumnName = CliCompiler.getColumn(columnFamilySpec, 0).getBytes("UTF-8");
            columnName = CliCompiler.getColumn(columnFamilySpec, 1).getBytes("UTF-8");
        }

<<<<<<< HEAD
        Clock thrift_clock = getClock(columnFamily);
=======
        Clock thrift_clock = new Clock().setTimestamp(FBUtilities.timestampMicros());
>>>>>>> 078c56c6
        thriftClient_.remove(key.getBytes(), new ColumnPath(columnFamily).setSuper_column(superColumnName).setColumn(columnName),
                             thrift_clock, ConsistencyLevel.ONE);
        css_.out.println(String.format("%s removed.", (columnSpecCnt == 0) ? "row" : "column"));
    }

    private void doSlice(String keyspace, String key, String columnFamily, byte[] superColumnName)
            throws InvalidRequestException, UnavailableException, TimedOutException, TException, UnsupportedEncodingException, IllegalAccessException, NotFoundException, InstantiationException, NoSuchFieldException
    {
        SliceRange range = new SliceRange(ArrayUtils.EMPTY_BYTE_ARRAY, ArrayUtils.EMPTY_BYTE_ARRAY, true, 1000000);
        List<ColumnOrSuperColumn> columns = thriftClient_.get_slice(key.getBytes(),
                                                                    new ColumnParent(columnFamily).setSuper_column(superColumnName),
                                                                    new SlicePredicate().setColumn_names(null).setSlice_range(range), ConsistencyLevel.ONE);
        int size = columns.size();
        
        // Print out super columns or columns.
        for (ColumnOrSuperColumn cosc : columns)
        {
            if (cosc.isSetSuper_column())
            {
                SuperColumn superColumn = cosc.super_column;

                css_.out.printf("=> (super_column=%s,", formatSuperColumnName(keyspace, columnFamily, superColumn));
                for (Column col : superColumn.getColumns())
                    css_.out.printf("\n     (column=%s, value=%s, timestamp=%d)", formatSubcolumnName(keyspace, columnFamily, col),
                                    new String(col.value, "UTF-8"), col.clock.timestamp);
                
                css_.out.println(")"); 
            }
            else
            {
                Column column = cosc.column;
                css_.out.printf("=> (column=%s, value=%s, timestamp=%d)\n", formatColumnName(keyspace, columnFamily, column),
                                new String(column.value, "UTF-8"), column.clock.timestamp);
            }
        }
        
        css_.out.println("Returned " + size + " results.");
    }
 
    private String formatSuperColumnName(String keyspace, String columnFamily, SuperColumn column) throws NotFoundException, TException, IllegalAccessException, InstantiationException, NoSuchFieldException
    {
        return getFormatTypeForColumn(keyspacesMap.get(keyspace).get(columnFamily).get("CompareWith")).getString(column.name);
    }

    private String formatSubcolumnName(String keyspace, String columnFamily, Column subcolumn) throws NotFoundException, TException, IllegalAccessException, InstantiationException, NoSuchFieldException
    {
        return getFormatTypeForColumn(keyspacesMap.get(keyspace).get(columnFamily).get("CompareSubcolumnsWith")).getString(subcolumn.name);
    }

    private String formatColumnName(String keyspace, String columnFamily, Column column) throws NotFoundException, TException, IllegalAccessException, InstantiationException, NoSuchFieldException
    {
        return getFormatTypeForColumn(keyspacesMap.get(keyspace).get(columnFamily).get("CompareWith")).getString(column.name);
    }

    private AbstractType getFormatTypeForColumn(String compareWith) throws IllegalAccessException, InstantiationException, NoSuchFieldException
    {
        AbstractType type;
        try {
            // Get the singleton instance of the AbstractType subclass
            Class c = Class.forName(compareWith);
            type = (AbstractType) c.getField("instance").get(c);
        } catch (ClassNotFoundException e) {
            type = BytesType.instance;
        }
        return type;
    }

    // Execute GET statement
    private void executeGet(CommonTree ast) throws TException, NotFoundException, InvalidRequestException, UnavailableException, TimedOutException, UnsupportedEncodingException, IllegalAccessException, InstantiationException, ClassNotFoundException, NoSuchFieldException
    {
        if (!CliMain.isConnected() || !hasKeySpace())
            return;

        // This will never happen unless the grammar is broken
        assert (ast.getChildCount() == 1) : "serious parsing error (this is a bug).";

        CommonTree columnFamilySpec = (CommonTree)ast.getChild(0);
        assert(columnFamilySpec.getType() == CliParser.NODE_COLUMN_ACCESS);

        String key = CliCompiler.getKey(columnFamilySpec);
        String columnFamily = CliCompiler.getColumnFamily(columnFamilySpec);
        int columnSpecCnt = CliCompiler.numColumnSpecifiers(columnFamilySpec); 
        
        if (!(keyspacesMap.get(keySpace).containsKey(columnFamily)))
        {
            css_.out.println("No such column family: " + columnFamily);
            return;
        }
        
        boolean isSuper = keyspacesMap.get(keySpace).get(columnFamily).get("Type").equals("Super");
        
        byte[] superColumnName = null;
        byte[] columnName = null;
        
        // table.cf['key'] -- row slice
        if (columnSpecCnt == 0)
        {
            doSlice(keySpace, key, columnFamily, superColumnName);
            return;
        }
        
        // table.cf['key']['column'] -- slice of a super, or get of a standard
        if (columnSpecCnt == 1)
        {
            if (isSuper)
            {
                superColumnName = CliCompiler.getColumn(columnFamilySpec, 0).getBytes("UTF-8");
                doSlice(keySpace, key, columnFamily, superColumnName);
                return;
            }
            else
            {
                columnName = CliCompiler.getColumn(columnFamilySpec, 0).getBytes("UTF-8");
            }
        }
        // table.cf['key']['column']['column'] -- get of a sub-column
        else if (columnSpecCnt == 2)
        {
            superColumnName = CliCompiler.getColumn(columnFamilySpec, 0).getBytes("UTF-8");
            columnName = CliCompiler.getColumn(columnFamilySpec, 1).getBytes("UTF-8");
        }
        // The parser groks an arbitrary number of these so it is possible to get here.
        else
        {
            css_.out.println("Invalid row, super column, or column specification.");
            return;
        }
        
        // Perform a get(), print out the results.
        ColumnPath path = new ColumnPath(columnFamily).setSuper_column(superColumnName).setColumn(columnName);
        Column column = thriftClient_.get(key.getBytes(), path, ConsistencyLevel.ONE).column;
        css_.out.printf("=> (column=%s, value=%s, timestamp=%d)\n", formatColumnName(keySpace, columnFamily, column),
                        new String(column.value, "UTF-8"), column.clock.timestamp);
    }

    // Execute SET statement
    private void executeSet(CommonTree ast) throws TException, InvalidRequestException, UnavailableException, TimedOutException, UnsupportedEncodingException
    { 
        if (!CliMain.isConnected() || !hasKeySpace())
            return;

        assert (ast.getChildCount() == 2) : "serious parsing error (this is a bug).";

        CommonTree columnFamilySpec = (CommonTree)ast.getChild(0);
        assert(columnFamilySpec.getType() == CliParser.NODE_COLUMN_ACCESS);

        String key = CliCompiler.getKey(columnFamilySpec);
        String columnFamily = CliCompiler.getColumnFamily(columnFamilySpec);
        int columnSpecCnt = CliCompiler.numColumnSpecifiers(columnFamilySpec);
        String value = CliUtils.unescapeSQLString(ast.getChild(1).getText());

        byte[] superColumnName = null;
        byte[] columnName = null;

        // table.cf['key']
        if (columnSpecCnt == 0)
        {
            css_.err.println("No column name specified, (type 'help' or '?' for help on syntax).");
            return;
        }
        // table.cf['key']['column'] = 'value'
        else if (columnSpecCnt == 1)
        {
            // get the column name
            columnName = CliCompiler.getColumn(columnFamilySpec, 0).getBytes("UTF-8");
        }
        // table.cf['key']['super_column']['column'] = 'value'
        else
        {
            assert (columnSpecCnt == 2) : "serious parsing error (this is a bug).";
            
            // get the super column and column names
            superColumnName = CliCompiler.getColumn(columnFamilySpec, 0).getBytes("UTF-8");
            columnName = CliCompiler.getColumn(columnFamilySpec, 1).getBytes("UTF-8");
        }
        
        // do the insert
<<<<<<< HEAD
        Clock thrift_clock = getClock(columnFamily);
=======
        Clock thrift_clock = new Clock().setTimestamp(FBUtilities.timestampMicros());
>>>>>>> 078c56c6
        thriftClient_.insert(key.getBytes(), new ColumnParent(columnFamily).setSuper_column(superColumnName),
                             new Column(columnName, value.getBytes(), thrift_clock), ConsistencyLevel.ONE);
        
        css_.out.println("Value inserted.");
    }

    private Clock getClock(String columnFamily) throws TException
    {
        try
        {
            Map<String, Map<String, String>> keyspaceMap = thriftClient_.describe_keyspace(this.keySpace);
            Map<String, String> cfFeatures = keyspaceMap.get(columnFamily);
            ClockType clockType = ClockType.create(cfFeatures.get("ClockType"));
            switch (clockType)
            {
            case IncrementCounter:
                return new Clock();
            default:
            case Timestamp:
                return new Clock().setTimestamp(timestampMicros());             
            }
        } catch (NotFoundException e)
        {
            // returning default if column family is not found
            return new Clock().setTimestamp(timestampMicros()); // default
        }
    }
    
    private void executeShowClusterName() throws TException
    {
        if (!CliMain.isConnected())
            return;
        css_.out.println(thriftClient_.describe_cluster_name());
    }
    
    private void executeShowVersion() throws TException
    {
        if (!CliMain.isConnected())
            return;
        css_.out.println(thriftClient_.describe_version());
    }

    // process "show tables" statement
    private void executeShowTables(CommonTree ast) throws TException
    {
        if (!CliMain.isConnected())
            return;
        
        Set<String> tables = thriftClient_.describe_keyspaces();
        for (String table : tables)
        {
            css_.out.println(table);
        }
    }
    
    private boolean hasKeySpace() 
    {
    	if (keySpace == null)
        {
            css_.out.println("Not authenticated to a working keyspace.");
            return false;
        }
        return true;
    }
    
    public String getKeySpace() 
    {
        return keySpace == null ? "unknown" : keySpace;
    }
    
    public void setKeyspace(String keySpace) throws NotFoundException, TException 
    {
        this.keySpace = keySpace;
        getCFMetaData(keySpace);
    }
    
    public String getUsername() 
    {
        return username == null ? "default" : username;
    }
    
    public void setUsername(String username)
    {
        this.username = username;
    }
    
    private void executeUseTable(CommonTree ast) throws TException
    {
        if (!CliMain.isConnected())
            return;
    	
        int childCount = ast.getChildCount();
        String tableName, username = null, password = null;
        assert(childCount > 0);

        // Get table name
        tableName = ast.getChild(0).getText();
        
        if (childCount == 3) {
            username  = ast.getChild(1).getText();
            password  = ast.getChild(2).getText();
        }
        
        if( tableName == null ) 
        {
            css_.out.println("Keyspace argument required");
            return;
        }
        
        try 
        {
        	AuthenticationRequest authRequest;
        	Map<String, String> credentials = new HashMap<String, String>();
        	
        	
        	thriftClient_.set_keyspace(tableName);
   
        	if (username != null && password != null) 
        	{
        	    /* remove quotes */
        	    password = password.replace("\'", "");
        	    credentials.put(SimpleAuthenticator.USERNAME_KEY, username);
                credentials.put(SimpleAuthenticator.PASSWORD_KEY, password);
                authRequest = new AuthenticationRequest(credentials);
                thriftClient_.login(authRequest);
        	}
        	
            keySpace = tableName;
            this.username = username != null ? username : "default";
            
            if (!(keyspacesMap.containsKey(keySpace))) 
            {
                keyspacesMap.put(keySpace, thriftClient_.describe_keyspace(keySpace));
            }
            CliMain.updateCompletor(keyspacesMap.get(keySpace).keySet());
            css_.out.println("Authenticated to keyspace: " + keySpace);
        } 
        catch (AuthenticationException e) 
        {
            css_.err.println("Exception during authentication to the cassandra node: " +
            		"verify keyspace exists, and you are using correct credentials.");
            return;
        } 
        catch (AuthorizationException e) 
        {
            css_.err.println("You are not authorized to use keyspace: " + tableName);
            return;
        }
        catch (InvalidRequestException e)
        {
            css_.err.println(tableName + " does not exist.");
            return;
        }
        catch (NotFoundException e)
        {
            css_.err.println(tableName + " does not exist.");
            return;
        } 
        catch (TException e) 
        {
            if (css_.debug)
                e.printStackTrace();
            
            css_.err.println("Login failure. Did you specify 'keyspace', 'username' and 'password'?");
            return;
        }
    }

    // process a statement of the form: describe table <tablename> 
    private void executeDescribeTable(CommonTree ast) throws TException
    {
        if (!CliMain.isConnected())
            return;

        // Get table name
        int childCount = ast.getChildCount();
        assert(childCount == 1);

        String tableName = ast.getChild(0).getText();

        if( tableName == null ) {
            css_.out.println("Keyspace argument required");
            return;
        }

        // Describe and display
        Map<String, Map<String, String>> columnFamiliesMap;
        try {
            columnFamiliesMap = thriftClient_.describe_keyspace(tableName);
            for (String columnFamilyName: columnFamiliesMap.keySet()) {
                Map<String, String> columnMap = columnFamiliesMap.get(columnFamilyName);
                String desc = columnMap.get("Desc");
                String columnFamilyType = columnMap.get("Type");
                String sort = columnMap.get("CompareWith");
                String flushperiod = columnMap.get("FlushPeriodInMinutes");
                css_.out.println(desc);
                css_.out.println("Column Family Type: " + columnFamilyType);
                css_.out.println("Column Sorted By: " + sort);
                css_.out.println("flush period: " + flushperiod + " minutes");
                css_.out.println("------");
            }
        } catch (NotFoundException e) {
            css_.out.println("Keyspace " + tableName + " could not be found.");
        }
    }

    // process a statement of the form: connect hostname/port
    private void executeConnect(CommonTree ast)
    {
        int portNumber = Integer.parseInt(ast.getChild(1).getText());
        Tree idList = ast.getChild(0);
        
        StringBuilder hostName = new StringBuilder();
        int idCount = idList.getChildCount(); 
        for (int idx = 0; idx < idCount; idx++)
        {
            hostName.append(idList.getChild(idx).getText());
        }
        
        // disconnect current connection, if any.
        // This is a no-op, if you aren't currently connected.
        CliMain.disconnect();

        // now, connect to the newly specified host name and port
        css_.hostName = hostName.toString();
        css_.thriftPort = portNumber;
        CliMain.connect(css_.hostName, css_.thriftPort);
    }
}<|MERGE_RESOLUTION|>--- conflicted
+++ resolved
@@ -231,11 +231,7 @@
             columnName = CliCompiler.getColumn(columnFamilySpec, 1).getBytes("UTF-8");
         }
 
-<<<<<<< HEAD
         Clock thrift_clock = getClock(columnFamily);
-=======
-        Clock thrift_clock = new Clock().setTimestamp(FBUtilities.timestampMicros());
->>>>>>> 078c56c6
         thriftClient_.remove(key.getBytes(), new ColumnPath(columnFamily).setSuper_column(superColumnName).setColumn(columnName),
                              thrift_clock, ConsistencyLevel.ONE);
         css_.out.println(String.format("%s removed.", (columnSpecCnt == 0) ? "row" : "column"));
@@ -413,11 +409,7 @@
         }
         
         // do the insert
-<<<<<<< HEAD
         Clock thrift_clock = getClock(columnFamily);
-=======
-        Clock thrift_clock = new Clock().setTimestamp(FBUtilities.timestampMicros());
->>>>>>> 078c56c6
         thriftClient_.insert(key.getBytes(), new ColumnParent(columnFamily).setSuper_column(superColumnName),
                              new Column(columnName, value.getBytes(), thrift_clock), ConsistencyLevel.ONE);
         
@@ -437,12 +429,12 @@
                 return new Clock();
             default:
             case Timestamp:
-                return new Clock().setTimestamp(timestampMicros());             
+                return new Clock().setTimestamp(FBUtilities.timestampMicros());             
             }
         } catch (NotFoundException e)
         {
             // returning default if column family is not found
-            return new Clock().setTimestamp(timestampMicros()); // default
+            return new Clock().setTimestamp(FBUtilities.timestampMicros()); // default
         }
     }
     

# Licensed to the Apache Software Foundation (ASF) under one
# or more contributor license agreements.  See the NOTICE file
# distributed with this work for additional information
# regarding copyright ownership.  The ASF licenses this file
# to you under the Apache License, Version 2.0 (the
# "License"); you may not use this file except in compliance
# with the License.  You may obtain a copy of the License at
#
#     http://www.apache.org/licenses/LICENSE-2.0
#
# Unless required by applicable law or agreed to in writing, software
# distributed under the License is distributed on an "AS IS" BASIS,
# WITHOUT WARRANTIES OR CONDITIONS OF ANY KIND, either express or implied.
# See the License for the specific language governing permissions and
# limitations under the License.

# to run a single test, run from trunk/:
# PYTHONPATH=test nosetests --tests=system.test_thrift_server:TestMutations.test_empty_range

import os, sys, time, struct

from . import root, ThriftTester
from . import thrift_client as client

from thrift.Thrift import TApplicationException
from ttypes import *
from constants import VERSION


def _i64(n):
    return struct.pack('>q', n) # big endian = network order

_SIMPLE_COLUMNS = [Column('c1', 'value1', Clock(0)),
                   Column('c2', 'value2', Clock(0))]
_SUPER_COLUMNS = [SuperColumn(name='sc1', columns=[Column(_i64(4), 'value4', Clock(0))]),
                  SuperColumn(name='sc2', columns=[Column(_i64(5), 'value5', Clock(0)),
                                                   Column(_i64(6), 'value6', Clock(0))])]

def _assert_column(column_family, key, column, value, ts = 0):
    try:
        assert client.get(key, ColumnPath(column_family, column=column), ConsistencyLevel.ONE).column == Column(column, value, Clock(ts))
    except NotFoundException:
        raise Exception('expected %s:%s:%s:%s, but was not present' % (column_family, key, column, value) )

def _assert_columnpath_exists(key, column_path):
    try:
        assert client.get(key, column_path, ConsistencyLevel.ONE)
    except NotFoundException:
        raise Exception('expected %s with %s but was not present.' % (key, column_path) )

def _assert_no_columnpath(key, column_path):
    try:
        client.get(key, column_path, ConsistencyLevel.ONE)
        assert False, ('columnpath %s existed in %s when it should not' % (column_path, key))
    except NotFoundException:
        assert True, 'column did not exist'

def _insert_simple(block=True):
   return _insert_multi(['key1'], block)

def _insert_batch(block):
   return _insert_multi_batch(['key1'], block)

def _insert_multi(keys, block=True):
    if block:
        consistencyLevel = ConsistencyLevel.ONE
    else:
        consistencyLevel = ConsistencyLevel.ZERO

    for key in keys:
        client.insert(key, ColumnParent('Standard1'), Column('c1', 'value1', Clock(0)), consistencyLevel)
        client.insert(key, ColumnParent('Standard1'), Column('c2', 'value2', Clock(0)), consistencyLevel)

def _insert_multi_batch(keys, block):
    cfmap = {'Standard1': [Mutation(ColumnOrSuperColumn(c)) for c in _SIMPLE_COLUMNS],
             'Standard2': [Mutation(ColumnOrSuperColumn(c)) for c in _SIMPLE_COLUMNS]}
    if block:
        consistencyLevel = ConsistencyLevel.ONE
    else:
        consistencyLevel = ConsistencyLevel.ZERO

    for key in keys:
        client.batch_mutate({key: cfmap}, consistencyLevel)

def _big_slice(key, column_parent):
    p = SlicePredicate(slice_range=SliceRange('', '', False, 1000))
    return client.get_slice(key, column_parent, p, ConsistencyLevel.ONE)

def _big_multislice(keys, column_parent):
    p = SlicePredicate(slice_range=SliceRange('', '', False, 1000))
    return client.multiget_slice(keys, column_parent, p, ConsistencyLevel.ONE)

def _verify_batch():
    _verify_simple()
    L = [result.column
         for result in _big_slice('key1', ColumnParent('Standard2'))]
    assert L == _SIMPLE_COLUMNS, L

def _verify_simple():
    assert client.get('key1', ColumnPath('Standard1', column='c1'), ConsistencyLevel.ONE).column == Column('c1', 'value1', Clock(0))
    L = [result.column
         for result in _big_slice('key1', ColumnParent('Standard1'))]
    assert L == _SIMPLE_COLUMNS, L

def _insert_super(key='key1'):
    client.insert(key, ColumnParent('Super1', 'sc1'), Column(_i64(4), 'value4', Clock(0)), ConsistencyLevel.ZERO)
    client.insert(key, ColumnParent('Super1', 'sc2'), Column(_i64(5), 'value5', Clock(0)), ConsistencyLevel.ZERO)
    client.insert(key, ColumnParent('Super1', 'sc2'), Column(_i64(6), 'value6', Clock(0)), ConsistencyLevel.ZERO)
    time.sleep(0.1)

def _insert_range():
    client.insert('key1', ColumnParent('Standard1'), Column('c1', 'value1', Clock(0)), ConsistencyLevel.ONE)
    client.insert('key1', ColumnParent('Standard1'), Column('c2', 'value2', Clock(0)), ConsistencyLevel.ONE)
    client.insert('key1', ColumnParent('Standard1'), Column('c3', 'value3', Clock(0)), ConsistencyLevel.ONE)
    time.sleep(0.1)

def _verify_range():
    p = SlicePredicate(slice_range=SliceRange('c1', 'c2', False, 1000))
    result = client.get_slice('key1', ColumnParent('Standard1'), p, ConsistencyLevel.ONE)
    assert len(result) == 2
    assert result[0].column.name == 'c1'
    assert result[1].column.name == 'c2'

    p = SlicePredicate(slice_range=SliceRange('c3', 'c2', True, 1000))
    result = client.get_slice('key1', ColumnParent('Standard1'), p, ConsistencyLevel.ONE)
    assert len(result) == 2
    assert result[0].column.name == 'c3'
    assert result[1].column.name == 'c2'

    p = SlicePredicate(slice_range=SliceRange('a', 'z', False, 1000))
    result = client.get_slice('key1', ColumnParent('Standard1'), p, ConsistencyLevel.ONE)
    assert len(result) == 3, result
    
    p = SlicePredicate(slice_range=SliceRange('a', 'z', False, 2))
    result = client.get_slice('key1', ColumnParent('Standard1'), p, ConsistencyLevel.ONE)
    assert len(result) == 2, result

def _set_keyspace(keyspace):
    client.set_keyspace(keyspace)

def _insert_super_range():
    client.insert('key1', ColumnParent('Super1', 'sc1'), Column(_i64(4), 'value4', Clock(0)), False)
    client.insert('key1', ColumnParent('Super1', 'sc2'), Column(_i64(5), 'value5', Clock(0)), False)
    client.insert('key1', ColumnParent('Super1', 'sc2'), Column(_i64(6), 'value6', Clock(0)), False)
    client.insert('key1', ColumnParent('Super1', 'sc3'), Column(_i64(7), 'value7', Clock(0)), False)
    time.sleep(0.1)

def _verify_super_range():
    p = SlicePredicate(slice_range=SliceRange('sc2', 'sc3', False, 2))
    result = client.get_slice('key1', ColumnParent('Super1'), p, ConsistencyLevel.ONE)
    assert len(result) == 2
    assert result[0].super_column.name == 'sc2'
    assert result[1].super_column.name == 'sc3'

    p = SlicePredicate(slice_range=SliceRange('sc3', 'sc2', True, 2))
    result = client.get_slice('key1', ColumnParent('Super1'), p, ConsistencyLevel.ONE)
    assert len(result) == 2
    assert result[0].super_column.name == 'sc3'
    assert result[1].super_column.name == 'sc2'

def _verify_super(supercf='Super1', key='key1'):
    assert client.get(key, ColumnPath(supercf, 'sc1', _i64(4)), ConsistencyLevel.ONE).column == Column(_i64(4), 'value4', Clock(0))
    slice = [result.super_column
             for result in _big_slice(key, ColumnParent('Super1'))]
    assert slice == _SUPER_COLUMNS, slice

def _expect_exception(fn, type_):
    try:
        r = fn()
    except type_, t:
        return t
    else:
        raise Exception('expected %s; got %s' % (type_.__name__, r))
    
def _expect_missing(fn):
    _expect_exception(fn, NotFoundException)

def waitfor(secs, fn, *args, **kwargs):
    start = time.time()
    success = False
    last_exception = None
    while not success and time.time() < start + secs:
        try:
            fn(*args, **kwargs)
            success = True
        except KeyboardInterrupt:
            raise
        except Exception, e:
            last_exception = e
            pass
    if not success and last_exception:
        raise last_exception

def get_range_slice(client, parent, predicate, start, end, count, cl):
    kr = KeyRange(start, end, count=count)
    return client.get_range_slices(parent, predicate, kr, cl)
    

ZERO_WAIT = 5

class TestMutations(ThriftTester):
    def test_insert(self):
        _set_keyspace('Keyspace1')
        _insert_simple(False)
        time.sleep(0.1)
        _verify_simple()

    def test_empty_slice(self):
        _set_keyspace('Keyspace1')
        assert _big_slice('key1', ColumnParent('Standard2')) == []
        assert _big_slice('key1', ColumnParent('Super1')) == []

    def test_missing_super(self):
        _set_keyspace('Keyspace1')
        _expect_missing(lambda: client.get('key1', ColumnPath('Super1', 'sc1', _i64(1)), ConsistencyLevel.ONE))
        _insert_super()
        _expect_missing(lambda: client.get('key1', ColumnPath('Super1', 'sc1', _i64(1)), ConsistencyLevel.ONE))

    def test_count(self):
        _set_keyspace('Keyspace1')
        _insert_simple()
        _insert_super()
        p = SlicePredicate(slice_range=SliceRange('', '', False, 1000))
        assert client.get_count('key1', ColumnParent('Standard2'), p, ConsistencyLevel.ONE) == 0
        assert client.get_count('key1', ColumnParent('Standard1'), p, ConsistencyLevel.ONE) == 2
        assert client.get_count('key1', ColumnParent('Super1', 'sc2'), p, ConsistencyLevel.ONE) == 2
        assert client.get_count('key1', ColumnParent('Super1'), p, ConsistencyLevel.ONE) == 2

        # Let's make that a little more interesting
        client.insert('key1', ColumnParent('Standard1'), Column('c3', 'value3', Clock(0)), ConsistencyLevel.ONE)
        client.insert('key1', ColumnParent('Standard1'), Column('c4', 'value4', Clock(0)), ConsistencyLevel.ONE)
        client.insert('key1', ColumnParent('Standard1'), Column('c5', 'value5', Clock(0)), ConsistencyLevel.ONE)

        p = SlicePredicate(slice_range=SliceRange('c2', 'c4', False, 1000)) 
        assert client.get_count('key1', ColumnParent('Standard1'), p, ConsistencyLevel.ONE) == 3

    def test_insert_blocking(self):
        _set_keyspace('Keyspace1')
        _insert_simple()
        _verify_simple()

    def test_super_insert(self):
        _set_keyspace('Keyspace1')
        _insert_super()
        _verify_super()

    def test_super_get(self):
        _set_keyspace('Keyspace1')
        _insert_super()
        result = client.get('key1', ColumnPath('Super1', 'sc2'), ConsistencyLevel.ONE).super_column
        assert result == _SUPER_COLUMNS[1], result

    def test_super_subcolumn_limit(self):
        _set_keyspace('Keyspace1')
        _insert_super()
        p = SlicePredicate(slice_range=SliceRange('', '', False, 1))
        column_parent = ColumnParent('Super1', 'sc2')
        slice = [result.column
                 for result in client.get_slice('key1', column_parent, p, ConsistencyLevel.ONE)]
        assert slice == [Column(_i64(5), 'value5', Clock(0))], slice
        p = SlicePredicate(slice_range=SliceRange('', '', True, 1))
        slice = [result.column
                 for result in client.get_slice('key1', column_parent, p, ConsistencyLevel.ONE)]
        assert slice == [Column(_i64(6), 'value6', Clock(0))], slice
        
    def test_long_order(self):
        _set_keyspace('Keyspace1')
        def long_xrange(start, stop, step):
            i = start
            while i < stop:
                yield i
                i += step
        L = []
        for i in long_xrange(0, 104294967296, 429496729):
            name = _i64(i)
            client.insert('key1', ColumnParent('StandardLong1'), Column(name, 'v', Clock(0)), ConsistencyLevel.ONE)
            L.append(name)
        slice = [result.column.name for result in _big_slice('key1', ColumnParent('StandardLong1'))]
        assert slice == L, slice
        
    def test_time_uuid(self):
        import uuid
        L = []
        _set_keyspace('Keyspace2')
        # 100 isn't enough to fail reliably if the comparator is borked
        for i in xrange(500):
            L.append(uuid.uuid1())
            client.insert('key1', ColumnParent('Super4', 'sc1'), Column(L[-1].bytes, 'value%s' % i, Clock(i)), ConsistencyLevel.ONE)
        slice = _big_slice('key1', ColumnParent('Super4', 'sc1'))
        assert len(slice) == 500, len(slice)
        for i in xrange(500):
            u = slice[i].column
            assert u.value == 'value%s' % i
            assert u.name == L[i].bytes

        p = SlicePredicate(slice_range=SliceRange('', '', True, 1))
        column_parent = ColumnParent('Super4', 'sc1')
        slice = [result.column
                 for result in client.get_slice('key1', column_parent, p, ConsistencyLevel.ONE)]
        assert slice == [Column(L[-1].bytes, 'value499', Clock(499))], slice

        p = SlicePredicate(slice_range=SliceRange('', L[2].bytes, False, 1000))
        column_parent = ColumnParent('Super4', 'sc1')
        slice = [result.column
                 for result in client.get_slice('key1', column_parent, p, ConsistencyLevel.ONE)]
        assert slice == [Column(L[0].bytes, 'value0', Clock(0)),
                         Column(L[1].bytes, 'value1', Clock(1)),
                         Column(L[2].bytes, 'value2', Clock(2))], slice

        p = SlicePredicate(slice_range=SliceRange(L[2].bytes, '', True, 1000))
        column_parent = ColumnParent('Super4', 'sc1')
        slice = [result.column
                 for result in client.get_slice('key1', column_parent, p, ConsistencyLevel.ONE)]
        assert slice == [Column(L[2].bytes, 'value2', Clock(2)),
                         Column(L[1].bytes, 'value1', Clock(1)),
                         Column(L[0].bytes, 'value0', Clock(0))], slice

        p = SlicePredicate(slice_range=SliceRange(L[2].bytes, '', False, 1))
        column_parent = ColumnParent('Super4', 'sc1')
        slice = [result.column
                 for result in client.get_slice('key1', column_parent, p, ConsistencyLevel.ONE)]
        assert slice == [Column(L[2].bytes, 'value2', Clock(2))], slice
        
    def test_long_remove(self):
        column_parent = ColumnParent('StandardLong1')
        sp = SlicePredicate(slice_range=SliceRange('', '', False, 1))
        _set_keyspace('Keyspace1')
        for i in xrange(10):
            parent = ColumnParent('StandardLong1')

            client.insert('key1', parent, Column(_i64(i), 'value1', Clock(10 * i)), ConsistencyLevel.ONE)
            client.remove('key1', ColumnPath('StandardLong1'), Clock(10 * i + 1), ConsistencyLevel.ONE)
            slice = client.get_slice('key1', column_parent, sp, ConsistencyLevel.ONE)
            assert slice == [], slice
            # resurrect
            client.insert('key1', parent, Column(_i64(i), 'value2', Clock(10 * i + 2)), ConsistencyLevel.ONE)
            slice = [result.column
                     for result in client.get_slice('key1', column_parent, sp, ConsistencyLevel.ONE)]
            assert slice == [Column(_i64(i), 'value2', Clock(10 * i + 2))], (slice, i)
        
    def test_batch_insert(self):
        _set_keyspace('Keyspace1')
        _insert_batch(False)
        time.sleep(0.1)
        _verify_batch()

    def test_batch_insert_blocking(self):
        _set_keyspace('Keyspace1')
        _insert_batch(True)
        _verify_batch()
        
    def test_batch_mutate_standard_columns(self):
        _set_keyspace('Keyspace1')
        column_families = ['Standard1', 'Standard2']
        keys = ['key_%d' % i for i in  range(27,32)] 
        mutations = [Mutation(ColumnOrSuperColumn(c)) for c in _SIMPLE_COLUMNS]
        mutation_map = dict((column_family, mutations) for column_family in column_families)
        keyed_mutations = dict((key, mutation_map) for key in keys)

        client.batch_mutate(keyed_mutations, ConsistencyLevel.ZERO)

        for column_family in column_families:
            for key in keys:
               waitfor(ZERO_WAIT, _assert_column, column_family, key, 'c1', 'value1')

    def test_batch_mutate_standard_columns_blocking(self):
        _set_keyspace('Keyspace1')
        
        column_families = ['Standard1', 'Standard2']
        keys = ['key_%d' % i for i in  range(38,46)]
         
        mutations = [Mutation(ColumnOrSuperColumn(c)) for c in _SIMPLE_COLUMNS]
        mutation_map = dict((column_family, mutations) for column_family in column_families)
        keyed_mutations = dict((key, mutation_map) for key in keys)
        
        client.batch_mutate(keyed_mutations, ConsistencyLevel.ONE)

        for column_family in column_families:
            for key in keys:
                _assert_column(column_family, key, 'c1', 'value1')

    def test_batch_mutate_remove_standard_columns(self):
        _set_keyspace('Keyspace1')
        column_families = ['Standard1', 'Standard2']
        keys = ['key_%d' % i for i in range(11,21)]
        _insert_multi(keys)

        mutations = [Mutation(deletion=Deletion(Clock(20), predicate=SlicePredicate(column_names=[c.name]))) for c in _SIMPLE_COLUMNS]
        mutation_map = dict((column_family, mutations) for column_family in column_families)

        keyed_mutations = dict((key, mutation_map) for key in keys)

        client.batch_mutate(keyed_mutations, ConsistencyLevel.ONE)

        for column_family in column_families:
            for c in _SIMPLE_COLUMNS:
                for key in keys:
                    _assert_no_columnpath(key, ColumnPath(column_family, column=c.name))

    def test_batch_mutate_remove_standard_row(self):
        _set_keyspace('Keyspace1')
        column_families = ['Standard1', 'Standard2']
        keys = ['key_%d' % i for i in range(11,21)]
        _insert_multi(keys)

        mutations = [Mutation(deletion=Deletion(Clock(20)))]
        mutation_map = dict((column_family, mutations) for column_family in column_families)

        keyed_mutations = dict((key, mutation_map) for key in keys)

        client.batch_mutate(keyed_mutations, ConsistencyLevel.ONE)

        for column_family in column_families:
            for c in _SIMPLE_COLUMNS:
                for key in keys:
                    _assert_no_columnpath(key, ColumnPath(column_family, column=c.name))

    def test_batch_mutate_remove_super_columns_with_standard_under(self):
        _set_keyspace('Keyspace1')
        column_families = ['Super1', 'Super2']
        keys = ['key_%d' % i for i in range(11,21)]
        _insert_super()

        mutations = []
        for sc in _SUPER_COLUMNS:
            names = []
            for c in sc.columns:
                names.append(c.name)
            mutations.append(Mutation(deletion=Deletion(Clock(20), super_column=c.name, predicate=SlicePredicate(column_names=names))))

        mutation_map = dict((column_family, mutations) for column_family in column_families)

        keyed_mutations = dict((key, mutation_map) for key in keys)

        client.batch_mutate(keyed_mutations, ConsistencyLevel.ZERO)
        for column_family in column_families:
            for sc in _SUPER_COLUMNS:
                for c in sc.columns:
                    for key in keys:
                        waitfor(ZERO_WAIT, _assert_no_columnpath, key, ColumnPath(column_family, super_column=sc.name, column=c.name))

    def test_batch_mutate_remove_super_columns_with_none_given_underneath(self):
        _set_keyspace('Keyspace1')
        
        keys = ['key_%d' % i for i in range(17,21)]

        for key in keys:
            _insert_super(key)

        mutations = []

        for sc in _SUPER_COLUMNS:
            mutations.append(Mutation(deletion=Deletion(Clock(20),
                                                        super_column=sc.name)))

        mutation_map = {'Super1': mutations}

        keyed_mutations = dict((key, mutation_map) for key in keys)

        # Sanity check
        for sc in _SUPER_COLUMNS:
            for key in keys:
                _assert_columnpath_exists(key, ColumnPath('Super1', super_column=sc.name))

        client.batch_mutate(keyed_mutations, ConsistencyLevel.ZERO)

        for sc in _SUPER_COLUMNS:
            for c in sc.columns:
                for key in keys:
                    waitfor(ZERO_WAIT, _assert_no_columnpath, key, ColumnPath('Super1', super_column=sc.name))
    
    def test_batch_mutate_remove_super_columns_entire_row(self):
        _set_keyspace('Keyspace1')
        
        keys = ['key_%d' % i for i in range(17,21)]

        for key in keys:
            _insert_super(key)

        mutations = []

        mutations.append(Mutation(deletion=Deletion(Clock(20))))

        mutation_map = {'Super1': mutations}

        keyed_mutations = dict((key, mutation_map) for key in keys)

        # Sanity check
        for sc in _SUPER_COLUMNS:
            for key in keys:
                _assert_columnpath_exists(key, ColumnPath('Super1', super_column=sc.name))

        client.batch_mutate(keyed_mutations, ConsistencyLevel.ZERO)

        for sc in _SUPER_COLUMNS:
          for key in keys:
            waitfor(ZERO_WAIT, _assert_no_columnpath, key, ColumnPath('Super1', super_column=sc.name))

    def test_batch_mutate_insertions_and_deletions(self):
        _set_keyspace('Keyspace1')
        
        first_insert = SuperColumn("sc1",
                                   columns=[Column(_i64(20), 'value20', Clock(3)),
                                            Column(_i64(21), 'value21', Clock(3))])
        second_insert = SuperColumn("sc1",
                                    columns=[Column(_i64(20), 'value20', Clock(3)),
                                             Column(_i64(21), 'value21', Clock(3))])
        first_deletion = {'super_column': "sc1",
                          'predicate': SlicePredicate(column_names=[_i64(22), _i64(23)])}
        second_deletion = {'super_column': "sc2",
                           'predicate': SlicePredicate(column_names=[_i64(22), _i64(23)])}

        keys = ['key_30', 'key_31']
        for key in keys:
            sc = SuperColumn('sc1',[Column(_i64(22), 'value22', Clock(0)),
                                    Column(_i64(23), 'value23', Clock(0))])
            cfmap = {'Super1': [Mutation(ColumnOrSuperColumn(super_column=sc))]}
            client.batch_mutate({key: cfmap}, ConsistencyLevel.ONE)

            sc2 = SuperColumn('sc2', [Column(_i64(22), 'value22', Clock(0)),
                                      Column(_i64(23), 'value23', Clock(0))])
            cfmap2 = {'Super2': [Mutation(ColumnOrSuperColumn(super_column=sc2))]}
            client.batch_mutate({key: cfmap2}, ConsistencyLevel.ONE)

        cfmap3 = {
            'Super1' : [Mutation(ColumnOrSuperColumn(super_column=first_insert)),
                        Mutation(deletion=Deletion(Clock(3), **first_deletion))],
        
            'Super2' : [Mutation(deletion=Deletion(Clock(2), **second_deletion)),
                        Mutation(ColumnOrSuperColumn(super_column=second_insert))]
            }

        keyed_mutations = dict((key, cfmap3) for key in keys)
        client.batch_mutate(keyed_mutations, ConsistencyLevel.ONE)

        for key in keys:
            for c in [_i64(22), _i64(23)]:
                _assert_no_columnpath(key, ColumnPath('Super1', super_column='sc1', column=c))
                _assert_no_columnpath(key, ColumnPath('Super2', super_column='sc2', column=c))

            for c in [_i64(20), _i64(21)]:
                _assert_columnpath_exists(key, ColumnPath('Super1', super_column='sc1', column=c))
                _assert_columnpath_exists(key, ColumnPath('Super2', super_column='sc1', column=c))

    def test_batch_mutate_does_not_accept_cosc_and_deletion_in_same_mutation(self):
        def too_full():
            _set_keyspace('Keyspace1')
            col = ColumnOrSuperColumn(column=Column("foo", 'bar', Clock(0)))
            dele = Deletion(Clock(2), predicate=SlicePredicate(column_names=['baz']))
            client.batch_mutate({'key_34': {'Standard1': [Mutation(col, dele)]}},
                                 ConsistencyLevel.ONE)
        _expect_exception(too_full, InvalidRequestException)

    def test_batch_mutate_does_not_yet_accept_slice_ranges(self):
        def send_range():
            _set_keyspace('Keyspace1')
            sp = SlicePredicate(slice_range=SliceRange(start='0', finish="", count=10))
            d = Deletion(Clock(2), predicate=sp)
            client.batch_mutate({'key_35': {'Standard1':[Mutation(deletion=d)]}},
                                 ConsistencyLevel.ONE)
        _expect_exception(send_range, InvalidRequestException)

    def test_batch_mutate_does_not_accept_cosc_on_undefined_cf(self):
        def bad_cf():
            _set_keyspace('Keyspace1')
            col = ColumnOrSuperColumn(column=Column("foo", 'bar', Clock(0)))
            client.batch_mutate({'key_36': {'Undefined': [Mutation(col)]}},
                                 ConsistencyLevel.ONE)
        _expect_exception(bad_cf, InvalidRequestException)

    def test_batch_mutate_does_not_accept_deletion_on_undefined_cf(self):
        def bad_cf():
            _set_keyspace('Keyspace1')
            d = Deletion(Clock(2), predicate=SlicePredicate(column_names=['baz']))
            client.batch_mutate({'key_37': {'Undefined':[Mutation(deletion=d)]}},
                                 ConsistencyLevel.ONE)
        _expect_exception(bad_cf, InvalidRequestException)

    def test_column_name_lengths(self):
        _set_keyspace('Keyspace1')
        _expect_exception(lambda: client.insert('key1', ColumnParent('Standard1'), Column('', 'value', Clock(0)), ConsistencyLevel.ONE), InvalidRequestException)
        client.insert('key1', ColumnParent('Standard1'), Column('x'*1, 'value', Clock(0)), ConsistencyLevel.ONE)
        client.insert('key1', ColumnParent('Standard1'), Column('x'*127, 'value', Clock(0)), ConsistencyLevel.ONE)
        client.insert('key1', ColumnParent('Standard1'), Column('x'*128, 'value', Clock(0)), ConsistencyLevel.ONE)
        client.insert('key1', ColumnParent('Standard1'), Column('x'*129, 'value', Clock(0)), ConsistencyLevel.ONE)
        client.insert('key1', ColumnParent('Standard1'), Column('x'*255, 'value', Clock(0)), ConsistencyLevel.ONE)
        client.insert('key1', ColumnParent('Standard1'), Column('x'*256, 'value', Clock(0)), ConsistencyLevel.ONE)
        client.insert('key1', ColumnParent('Standard1'), Column('x'*257, 'value', Clock(0)), ConsistencyLevel.ONE)
        client.insert('key1', ColumnParent('Standard1'), Column('x'*(2**16 - 1), 'value', Clock(0)), ConsistencyLevel.ONE)
        _expect_exception(lambda: client.insert('key1', ColumnParent('Standard1'), Column('x'*(2**16), 'value', Clock(0)), ConsistencyLevel.ONE), InvalidRequestException)

    def test_bad_calls(self):
        _set_keyspace('Keyspace1')
        # missing arguments
        _expect_exception(lambda: client.insert(None, None, None, None), TApplicationException)
        # supercolumn in a non-super CF
        _expect_exception(lambda: client.insert('key1', ColumnParent('Standard1', 'x'), Column('y', 'value', Clock(0)), ConsistencyLevel.ONE), InvalidRequestException)
        # key too long
        _expect_exception(lambda: client.get('x' * 2**16, ColumnPath('Standard1', column='c1'), ConsistencyLevel.ONE), InvalidRequestException)
        # empty key
        _expect_exception(lambda: client.get('', ColumnPath('Standard1', column='c1'), ConsistencyLevel.ONE), InvalidRequestException)
        cfmap = {'Super1': [Mutation(ColumnOrSuperColumn(super_column=c)) for c in _SUPER_COLUMNS],
                 'Super2': [Mutation(ColumnOrSuperColumn(super_column=c)) for c in _SUPER_COLUMNS]}
        _expect_exception(lambda: client.batch_mutate({'': cfmap}, ConsistencyLevel.ONE), InvalidRequestException)
        # empty column name
        _expect_exception(lambda: client.get('key1', ColumnPath('Standard1', column=''), ConsistencyLevel.ONE), InvalidRequestException)
        # get doesn't specify column name
        _expect_exception(lambda: client.get('key1', ColumnPath('Standard1'), ConsistencyLevel.ONE), InvalidRequestException)
        # supercolumn in a non-super CF
        _expect_exception(lambda: client.get('key1', ColumnPath('Standard1', 'x', 'y'), ConsistencyLevel.ONE), InvalidRequestException)
        # get doesn't specify supercolumn name
        _expect_exception(lambda: client.get('key1', ColumnPath('Super1'), ConsistencyLevel.ONE), InvalidRequestException)
        # invalid CF
        _expect_exception(lambda: get_range_slice(client, ColumnParent('S'), SlicePredicate(column_names=['', '']), '', '', 5, ConsistencyLevel.ONE), InvalidRequestException)
        # 'x' is not a valid Long
        _expect_exception(lambda: client.insert('key1', ColumnParent('Super1', 'sc1'), Column('x', 'value', Clock(0)), ConsistencyLevel.ONE), InvalidRequestException)
        # start is not a valid Long
        p = SlicePredicate(slice_range=SliceRange('x', '', False, 1))
        column_parent = ColumnParent('StandardLong1')
        _expect_exception(lambda: client.get_slice('key1', column_parent, p, ConsistencyLevel.ONE),
                          InvalidRequestException)
        # start > finish
        p = SlicePredicate(slice_range=SliceRange(_i64(10), _i64(0), False, 1))
        column_parent = ColumnParent('StandardLong1')
        _expect_exception(lambda: client.get_slice('key1', column_parent, p, ConsistencyLevel.ONE),
                          InvalidRequestException)
        # start is not a valid Long, supercolumn version
        p = SlicePredicate(slice_range=SliceRange('x', '', False, 1))
        column_parent = ColumnParent('Super1', 'sc1')
        _expect_exception(lambda: client.get_slice('key1', column_parent, p, ConsistencyLevel.ONE),
                          InvalidRequestException)
        # start > finish, supercolumn version
        p = SlicePredicate(slice_range=SliceRange(_i64(10), _i64(0), False, 1))
        column_parent = ColumnParent('Super1', 'sc1')
        _expect_exception(lambda: client.get_slice('key1', column_parent, p, ConsistencyLevel.ONE),
                          InvalidRequestException)
        # start > finish, key version
        _expect_exception(lambda: get_range_slice(client, ColumnParent('Standard1'), SlicePredicate(column_names=['']), 'z', 'a', 1, ConsistencyLevel.ONE), InvalidRequestException)
        # ttl must be positive
        column = Column('cttl1', 'value1', Clock(0), 0)
        _expect_exception(lambda: client.insert('key1', ColumnParent('Standard1'), column, ConsistencyLevel.ONE),
                          InvalidRequestException)
        # don't allow super_column in Deletion for standard ColumnFamily
        deletion = Deletion(Clock(1), 'supercolumn', None)
        mutation = Mutation(deletion=deletion)
        mutations = {'key' : {'Standard1' : [mutation]}}
        _expect_exception(lambda: client.batch_mutate(mutations, ConsistencyLevel.QUORUM),
                          InvalidRequestException)

    def test_batch_insert_super(self):
         _set_keyspace('Keyspace1')
         cfmap = {'Super1': [Mutation(ColumnOrSuperColumn(super_column=c))
                             for c in _SUPER_COLUMNS],
                  'Super2': [Mutation(ColumnOrSuperColumn(super_column=c))
                             for c in _SUPER_COLUMNS]}
         client.batch_mutate({'key1': cfmap}, ConsistencyLevel.ZERO)
         waitfor(ZERO_WAIT, _verify_super, 'Super1')
         waitfor(ZERO_WAIT, _verify_super, 'Super2')

    def test_batch_insert_super_blocking(self):
         _set_keyspace('Keyspace1')
         cfmap = {'Super1': [Mutation(ColumnOrSuperColumn(super_column=c)) 
                             for c in _SUPER_COLUMNS],
                  'Super2': [Mutation(ColumnOrSuperColumn(super_column=c))
                             for c in _SUPER_COLUMNS]}
         client.batch_mutate({'key1': cfmap}, ConsistencyLevel.ONE)
         _verify_super('Super1')
         _verify_super('Super2')

    def test_cf_remove_column(self):
        _set_keyspace('Keyspace1')
        _insert_simple()
        client.remove('key1', ColumnPath('Standard1', column='c1'), Clock(1), ConsistencyLevel.ONE)
        _expect_missing(lambda: client.get('key1', ColumnPath('Standard1', column='c1'), ConsistencyLevel.ONE))
        assert client.get('key1', ColumnPath('Standard1', column='c2'), ConsistencyLevel.ONE).column \
            == Column('c2', 'value2', Clock(0))
        assert _big_slice('key1', ColumnParent('Standard1')) \
            == [ColumnOrSuperColumn(column=Column('c2', 'value2', Clock(0)))]

        # New insert, make sure it shows up post-remove:
        client.insert('key1', ColumnParent('Standard1'), Column('c3', 'value3', Clock(0)), ConsistencyLevel.ONE)
        columns = [result.column
                   for result in _big_slice('key1', ColumnParent('Standard1'))]
        assert columns == [Column('c2', 'value2', Clock(0)), Column('c3', 'value3', Clock(0))], columns

        # Test resurrection.  First, re-insert the value w/ older timestamp, 
        # and make sure it stays removed
        client.insert('key1', ColumnParent('Standard1'), Column('c1', 'value1', Clock(0)), ConsistencyLevel.ONE)
        columns = [result.column
                   for result in _big_slice('key1', ColumnParent('Standard1'))]
        assert columns == [Column('c2', 'value2', Clock(0)), Column('c3', 'value3', Clock(0))], columns
        # Next, w/ a newer timestamp; it should come back:
        client.insert('key1', ColumnParent('Standard1'), Column('c1', 'value1', Clock(2)), ConsistencyLevel.ONE)
        columns = [result.column
                   for result in _big_slice('key1', ColumnParent('Standard1'))]
        assert columns == [Column('c1', 'value1', Clock(2)), Column('c2', 'value2', Clock(0)), Column('c3', 'value3', Clock(0))], columns


    def test_cf_remove(self):
        _set_keyspace('Keyspace1')
        
        _insert_simple()
        _insert_super()

        # Remove the key1:Standard1 cf; verify super is unaffected
        client.remove('key1', ColumnPath('Standard1'), Clock(3), ConsistencyLevel.ONE)
        assert _big_slice('key1', ColumnParent('Standard1')) == []
        _verify_super()

        # Test resurrection.  First, re-insert a value w/ older timestamp, 
        # and make sure it stays removed:
        client.insert('key1', ColumnParent('Standard1'), Column('c1', 'value1', Clock(0)), ConsistencyLevel.ONE)
        assert _big_slice('key1', ColumnParent('Standard1')) == []
        # Next, w/ a newer timestamp; it should come back:
        client.insert('key1', ColumnParent('Standard1'), Column('c1', 'value1', Clock(4)), ConsistencyLevel.ONE)
        result = _big_slice('key1', ColumnParent('Standard1'))
        assert result == [ColumnOrSuperColumn(column=Column('c1', 'value1', Clock(4)))], result

        # check removing the entire super cf, too.
        client.remove('key1', ColumnPath('Super1'), Clock(3), ConsistencyLevel.ONE)
        assert _big_slice('key1', ColumnParent('Super1')) == []
        assert _big_slice('key1', ColumnParent('Super1', 'sc1')) == []


    def test_super_cf_remove_column(self):
        _set_keyspace('Keyspace1')
        _insert_simple()
        _insert_super()

        # Make sure remove clears out what it's supposed to, and _only_ that:
        client.remove('key1', ColumnPath('Super1', 'sc2', _i64(5)), Clock(5), ConsistencyLevel.ONE)
        _expect_missing(lambda: client.get('key1', ColumnPath('Super1', 'sc2', _i64(5)), ConsistencyLevel.ONE))
        super_columns = [result.super_column for result in _big_slice('key1', ColumnParent('Super1'))]
        assert super_columns == [SuperColumn(name='sc1', columns=[Column(_i64(4), 'value4', Clock(0))]),
                                 SuperColumn(name='sc2', columns=[Column(_i64(6), 'value6', Clock(0))])]
        _verify_simple()

        # New insert, make sure it shows up post-remove:
        client.insert('key1', ColumnParent('Super1', 'sc2'), Column(_i64(7), 'value7', Clock(0)), ConsistencyLevel.ONE)
        super_columns_expected = [SuperColumn(name='sc1', 
                                              columns=[Column(_i64(4), 'value4', Clock(0))]),
                                  SuperColumn(name='sc2', 
                                              columns=[Column(_i64(6), 'value6', Clock(0)), Column(_i64(7), 'value7', Clock(0))])]

        super_columns = [result.super_column for result in _big_slice('key1', ColumnParent('Super1'))]
        assert super_columns == super_columns_expected, actual

        # Test resurrection.  First, re-insert the value w/ older timestamp, 
        # and make sure it stays removed:
        client.insert('key1', ColumnParent('Super1', 'sc2'), Column(_i64(5), 'value5', Clock(0)), ConsistencyLevel.ONE)

        super_columns = [result.super_column for result in _big_slice('key1', ColumnParent('Super1'))]
        assert super_columns == super_columns_expected, super_columns

        # Next, w/ a newer timestamp; it should come back
        client.insert('key1', ColumnParent('Super1', 'sc2'), Column(_i64(5), 'value5', Clock(6)), ConsistencyLevel.ONE)
        super_columns = [result.super_column for result in _big_slice('key1', ColumnParent('Super1'))]
        super_columns_expected = [SuperColumn(name='sc1', columns=[Column(_i64(4), 'value4', Clock(0))]), 
                                  SuperColumn(name='sc2', columns=[Column(_i64(5), 'value5', Clock(6)), 
                                                                   Column(_i64(6), 'value6', Clock(0)), 
                                                                   Column(_i64(7), 'value7', Clock(0))])]
        assert super_columns == super_columns_expected, super_columns

    def test_super_cf_remove_supercolumn(self):
        _set_keyspace('Keyspace1')
        
        _insert_simple()
        _insert_super()

        # Make sure remove clears out what it's supposed to, and _only_ that:
        client.remove('key1', ColumnPath('Super1', 'sc2'), Clock(5), ConsistencyLevel.ONE)
        _expect_missing(lambda: client.get('key1', ColumnPath('Super1', 'sc2', _i64(5)), ConsistencyLevel.ONE))
        super_columns = _big_slice('key1', ColumnParent('Super1', 'sc2'))
        assert super_columns == [], super_columns
        super_columns_expected = [SuperColumn(name='sc1', columns=[Column(_i64(4), 'value4', Clock(0))])]
        super_columns = [result.super_column
                         for result in _big_slice('key1', ColumnParent('Super1'))]
        assert super_columns == super_columns_expected, super_columns
        _verify_simple()

        # Test resurrection.  First, re-insert the value w/ older timestamp, 
        # and make sure it stays removed:
        client.insert('key1', ColumnParent('Super1', 'sc2'), Column(_i64(5), 'value5', Clock(1)), ConsistencyLevel.ONE)
        super_columns = [result.super_column
                         for result in _big_slice('key1', ColumnParent('Super1'))]
        assert super_columns == super_columns_expected, super_columns

        # Next, w/ a newer timestamp; it should come back
        client.insert('key1', ColumnParent('Super1', 'sc2'), Column(_i64(5), 'value5', Clock(6)), ConsistencyLevel.ONE)
        super_columns = [result.super_column
                         for result in _big_slice('key1', ColumnParent('Super1'))]
        super_columns_expected = [SuperColumn(name='sc1', columns=[Column(_i64(4), 'value4', Clock(0))]),
                                  SuperColumn(name='sc2', columns=[Column(_i64(5), 'value5', Clock(6))])]
        assert super_columns == super_columns_expected, super_columns

        # check slicing at the subcolumn level too
        p = SlicePredicate(slice_range=SliceRange('', '', False, 1000))
        columns = [result.column
                   for result in client.get_slice('key1', ColumnParent('Super1', 'sc2'), p, ConsistencyLevel.ONE)]
        assert columns == [Column(_i64(5), 'value5', Clock(6))], columns


    def test_super_cf_resurrect_subcolumn(self):
        _set_keyspace('Keyspace1')
        key = 'vijay'
        client.insert(key, ColumnParent('Super1', 'sc1'), Column(_i64(4), 'value4', Clock(0)), ConsistencyLevel.ONE)

        client.remove(key, ColumnPath('Super1', 'sc1'), Clock(1), ConsistencyLevel.ONE)

        client.insert(key, ColumnParent('Super1', 'sc1'), Column(_i64(4), 'value4', Clock(2)), ConsistencyLevel.ONE)

        result = client.get(key, ColumnPath('Super1', 'sc1'), ConsistencyLevel.ONE)
        assert result.super_column.columns is not None, result.super_column


    def test_empty_range(self):
        _set_keyspace('Keyspace1')
        assert get_range_slice(client, ColumnParent('Standard1'), SlicePredicate(column_names=['c1', 'c1']), '', '', 1000, ConsistencyLevel.ONE) == []
        _insert_simple()
        assert get_range_slice(client, ColumnParent('Super1'), SlicePredicate(column_names=['c1', 'c1']), '', '', 1000, ConsistencyLevel.ONE) == []

    def test_range_with_remove(self):
        _set_keyspace('Keyspace1')
        _insert_simple()
        assert get_range_slice(client, ColumnParent('Standard1'), SlicePredicate(column_names=['c1', 'c1']), 'key1', '', 1000, ConsistencyLevel.ONE)[0].key == 'key1'

        client.remove('key1', ColumnPath('Standard1', column='c1'), Clock(1), ConsistencyLevel.ONE)
        client.remove('key1', ColumnPath('Standard1', column='c2'), Clock(1), ConsistencyLevel.ONE)
        actual = get_range_slice(client, ColumnParent('Standard1'), SlicePredicate(column_names=['c1', 'c2']), '', '', 1000, ConsistencyLevel.ONE)
        assert actual == [KeySlice(columns=[], key='key1')], actual

    def test_range_with_remove_cf(self):
        _set_keyspace('Keyspace1')
        _insert_simple()
        assert get_range_slice(client, ColumnParent('Standard1'), SlicePredicate(column_names=['c1', 'c1']), 'key1', '', 1000, ConsistencyLevel.ONE)[0].key == 'key1'

        client.remove('key1', ColumnPath('Standard1'), Clock(1), ConsistencyLevel.ONE)
        actual = get_range_slice(client, ColumnParent('Standard1'), SlicePredicate(column_names=['c1', 'c1']), '', '', 1000, ConsistencyLevel.ONE)
        assert actual == [KeySlice(columns=[], key='key1')], actual

    def test_range_collation(self):
        _set_keyspace('Keyspace1')
        for key in ['-a', '-b', 'a', 'b'] + [str(i) for i in xrange(100)]:
            client.insert(key, ColumnParent('Standard1'), Column(key, 'v', Clock(0)), ConsistencyLevel.ONE)

        slices = get_range_slice(client, ColumnParent('Standard1'), SlicePredicate(column_names=['-a', '-a']), '', '', 1000, ConsistencyLevel.ONE)
        # note the collated ordering rather than ascii
        L = ['0', '1', '10', '11', '12', '13', '14', '15', '16', '17', '18', '19', '2', '20', '21', '22', '23', '24', '25', '26', '27','28', '29', '3', '30', '31', '32', '33', '34', '35', '36', '37', '38', '39', '4', '40', '41', '42', '43', '44', '45', '46', '47', '48', '49', '5', '50', '51', '52', '53', '54', '55', '56', '57', '58', '59', '6', '60', '61', '62', '63', '64', '65', '66', '67', '68', '69', '7', '70', '71', '72', '73', '74', '75', '76', '77', '78', '79', '8', '80', '81', '82', '83', '84', '85', '86', '87', '88', '89', '9', '90', '91', '92', '93', '94', '95', '96', '97', '98', '99', 'a', '-a', 'b', '-b']
        assert len(slices) == len(L)
        for key, ks in zip(L, slices):
            assert key == ks.key

    def test_range_partial(self):
        _set_keyspace('Keyspace1')
        
        for key in ['-a', '-b', 'a', 'b'] + [str(i) for i in xrange(100)]:
            client.insert(key, ColumnParent('Standard1'), Column(key, 'v', Clock(0)), ConsistencyLevel.ONE)

        def check_slices_against_keys(keyList, sliceList):
            assert len(keyList) == len(sliceList)
            for key, ks in zip(keyList, sliceList):
                assert key == ks.key
        
        slices = get_range_slice(client, ColumnParent('Standard1'), SlicePredicate(column_names=['-a', '-a']), 'a', '', 1000, ConsistencyLevel.ONE)
        check_slices_against_keys(['a', '-a', 'b', '-b'], slices)
        
        slices = get_range_slice(client, ColumnParent('Standard1'), SlicePredicate(column_names=['-a', '-a']), '', '15', 1000, ConsistencyLevel.ONE)
        check_slices_against_keys(['0', '1', '10', '11', '12', '13', '14', '15'], slices)

        slices = get_range_slice(client, ColumnParent('Standard1'), SlicePredicate(column_names=['-a', '-a']), '50', '51', 1000, ConsistencyLevel.ONE)
        check_slices_against_keys(['50', '51'], slices)
        
        slices = get_range_slice(client, ColumnParent('Standard1'), SlicePredicate(column_names=['-a', '-a']), '1', '', 10, ConsistencyLevel.ONE)
        check_slices_against_keys(['1', '10', '11', '12', '13', '14', '15', '16', '17', '18'], slices)

    def test_get_slice_range(self):
        _set_keyspace('Keyspace1')
        _insert_range()
        _verify_range()
        
    def test_get_slice_super_range(self):
        _set_keyspace('Keyspace1')
        _insert_super_range()
        _verify_super_range()

    def test_get_range_slices_tokens(self):
        _set_keyspace('Keyspace2')
        for key in ['key1', 'key2', 'key3', 'key4', 'key5']:
            for cname in ['col1', 'col2', 'col3', 'col4', 'col5']:
                client.insert(key, ColumnParent('Super3', 'sc1'), Column(cname, 'v-' + cname, Clock(0)), ConsistencyLevel.ONE)

        cp = ColumnParent('Super3', 'sc1')
        predicate = SlicePredicate(column_names=['col1', 'col3'])
        range = KeyRange(start_token='55', end_token='55', count=100)
        result = client.get_range_slices(cp, predicate, range, ConsistencyLevel.ONE)
        assert len(result) == 5
        assert result[0].columns[0].column.name == 'col1'
        assert result[0].columns[1].column.name == 'col3'

    def test_get_range_slice_super(self):
        _set_keyspace('Keyspace2')
        for key in ['key1', 'key2', 'key3', 'key4', 'key5']:
            for cname in ['col1', 'col2', 'col3', 'col4', 'col5']:
                client.insert(key, ColumnParent('Super3', 'sc1'), Column(cname, 'v-' + cname, Clock(0)), ConsistencyLevel.ONE)

        cp = ColumnParent('Super3', 'sc1')
        result = get_range_slice(client, cp, SlicePredicate(column_names=['col1', 'col3']), 'key2', 'key4', 5, ConsistencyLevel.ONE)
        assert len(result) == 3
        assert result[0].columns[0].column.name == 'col1'
        assert result[0].columns[1].column.name == 'col3'

        cp = ColumnParent('Super3')
        result = get_range_slice(client, cp, SlicePredicate(column_names=['sc1']), 'key2', 'key4', 5, ConsistencyLevel.ONE)
        assert len(result) == 3
        assert list(set(row.columns[0].super_column.name for row in result))[0] == 'sc1'
        
    def test_get_range_slice(self):
        _set_keyspace('Keyspace1')
        for key in ['key1', 'key2', 'key3', 'key4', 'key5']:
            for cname in ['col1', 'col2', 'col3', 'col4', 'col5']:
                client.insert(key, ColumnParent('Standard1'), Column(cname, 'v-' + cname, Clock(0)), ConsistencyLevel.ONE)
        cp = ColumnParent('Standard1')

        # test empty slice
        result = get_range_slice(client, cp, SlicePredicate(column_names=['col1', 'col3']), 'key6', '', 1, ConsistencyLevel.ONE)
        assert len(result) == 0

        # test empty columns
        result = get_range_slice(client, cp, SlicePredicate(column_names=['a']), 'key2', '', 1, ConsistencyLevel.ONE)
        assert len(result) == 1
        assert len(result[0].columns) == 0

        # test column_names predicate
        result = get_range_slice(client, cp, SlicePredicate(column_names=['col1', 'col3']), 'key2', 'key4', 5, ConsistencyLevel.ONE)
        assert len(result) == 3, result
        assert result[0].columns[0].column.name == 'col1'
        assert result[0].columns[1].column.name == 'col3'

        # row limiting via count.
        result = get_range_slice(client, cp, SlicePredicate(column_names=['col1', 'col3']), 'key2', 'key4', 1, ConsistencyLevel.ONE)
        assert len(result) == 1

        # test column slice predicate
        result = get_range_slice(client, cp, SlicePredicate(slice_range=SliceRange(start='col2', finish='col4', reversed=False, count=5)), 'key1', 'key2', 5, ConsistencyLevel.ONE)
        assert len(result) == 2
        assert result[0].key == 'key1'
        assert result[1].key == 'key2'
        assert len(result[0].columns) == 3
        assert result[0].columns[0].column.name == 'col2'
        assert result[0].columns[2].column.name == 'col4'

        # col limiting via count
        result = get_range_slice(client, cp, SlicePredicate(slice_range=SliceRange(start='col2', finish='col4', reversed=False, count=2)), 'key1', 'key2', 5, ConsistencyLevel.ONE)
        assert len(result[0].columns) == 2

        # and reversed 
        result = get_range_slice(client, cp, SlicePredicate(slice_range=SliceRange(start='col4', finish='col2', reversed=True, count=5)), 'key1', 'key2', 5, ConsistencyLevel.ONE)
        assert result[0].columns[0].column.name == 'col4'
        assert result[0].columns[2].column.name == 'col2'

        # row limiting via count
        result = get_range_slice(client, cp, SlicePredicate(slice_range=SliceRange(start='col2', finish='col4', reversed=False, count=5)), 'key1', 'key2', 1, ConsistencyLevel.ONE)
        assert len(result) == 1

        # removed data
        client.remove('key1', ColumnPath('Standard1', column='col1'), Clock(1), ConsistencyLevel.ONE)
        result = get_range_slice(client, cp, SlicePredicate(slice_range=SliceRange('', '')), 'key1', 'key2', 5, ConsistencyLevel.ONE)
        assert len(result) == 2, result
        assert result[0].columns[0].column.name == 'col2', result[0].columns[0].column.name
        assert result[1].columns[0].column.name == 'col1'
        
    
    def test_wrapped_range_slices(self):
        _set_keyspace('Keyspace1')

        def copp_token(key):
            # I cheated and generated this from Java
            return {'a': '00530000000100000001', 
                    'b': '00540000000100000001', 
                    'c': '00550000000100000001',
                    'd': '00560000000100000001', 
                    'e': '00580000000100000001'}[key]

        for key in ['a', 'b', 'c', 'd', 'e']:
            for cname in ['col1', 'col2', 'col3', 'col4', 'col5']:
                client.insert(key, ColumnParent('Standard1'), Column(cname, 'v-' + cname, Clock(0)), ConsistencyLevel.ONE)
        cp = ColumnParent('Standard1')

        result = client.get_range_slices(cp, SlicePredicate(column_names=['col1', 'col3']), KeyRange(start_token=copp_token('e'), end_token=copp_token('e')), ConsistencyLevel.ONE)
        assert [row.key for row in result] == ['a', 'b', 'c', 'd', 'e',], [row.key for row in result]

        result = client.get_range_slices(cp, SlicePredicate(column_names=['col1', 'col3']), KeyRange(start_token=copp_token('c'), end_token=copp_token('c')), ConsistencyLevel.ONE)
        assert [row.key for row in result] == ['d', 'e', 'a', 'b', 'c',], [row.key for row in result]
        

    def test_get_slice_by_names(self):
        _set_keyspace('Keyspace1')
        _insert_range()
        p = SlicePredicate(column_names=['c1', 'c2'])
        result = client.get_slice('key1', ColumnParent('Standard1'), p, ConsistencyLevel.ONE) 
        assert len(result) == 2
        assert result[0].column.name == 'c1'
        assert result[1].column.name == 'c2'

        _insert_super()
        p = SlicePredicate(column_names=[_i64(4)])
        result = client.get_slice('key1', ColumnParent('Super1', 'sc1'), p, ConsistencyLevel.ONE) 
        assert len(result) == 1
        assert result[0].column.name == _i64(4)

    def test_multiget_slice(self):
        """Insert multiple keys and retrieve them using the multiget_slice interface"""

        _set_keyspace('Keyspace1')
        # Generate a list of 10 keys and insert them
        num_keys = 10
        keys = ['key'+str(i) for i in range(1, num_keys+1)]
        _insert_multi(keys)

        # Retrieve all 10 key slices
        rows = _big_multislice(keys, ColumnParent('Standard1'))
        keys1 = rows.keys().sort()
        keys2 = keys.sort()

        columns = [ColumnOrSuperColumn(c) for c in _SIMPLE_COLUMNS]
        # Validate if the returned rows have the keys requested and if the ColumnOrSuperColumn is what was inserted
        for key in keys:
            assert rows.has_key(key) == True
            assert columns == rows[key]

    def test_multi_count(self):
        """Insert multiple keys and count them using the multiget interface"""
        _set_keyspace('Keyspace1')

        # Generate a list of 10 keys countaining 1 to 10 columns and insert them
        num_keys = 10
        for i in range(1, num_keys+1):
          key = 'key'+str(i)
          for j in range(1, i+1):
            client.insert(key, ColumnParent('Standard1'), Column('c'+str(j), 'value'+str(j), Clock(0)), ConsistencyLevel.ONE)

        # Count columns in all 10 keys
        keys = ['key'+str(i) for i in range(1, num_keys+1)]
        p = SlicePredicate(slice_range=SliceRange('', '', False, 1000))
        counts = client.multiget_count('Keyspace1', keys, ColumnParent('Standard1'), p, ConsistencyLevel.ONE)

        # Check the returned counts
        for i in range(1, num_keys+1):
          key = 'key'+str(i)
          assert counts[key] == i

    def test_batch_mutate_super_deletion(self):
        _set_keyspace('Keyspace1')
        _insert_super('test')
        d = Deletion(Clock(1), predicate=SlicePredicate(column_names=['sc1']))
        cfmap = {'Super1': [Mutation(deletion=d)]}
        client.batch_mutate({'test': cfmap}, ConsistencyLevel.ONE)
        _expect_missing(lambda: client.get('key1', ColumnPath('Super1', 'sc1'), ConsistencyLevel.ONE))

    def test_super_reinsert(self):
        _set_keyspace('Keyspace1')
        for x in xrange(3):
            client.insert('key1', ColumnParent('Super1', 'sc2'), Column(_i64(x), 'value', Clock(1)), ConsistencyLevel.ONE)

        client.remove('key1', ColumnPath('Super1'), Clock(2), ConsistencyLevel.ONE)

        for x in xrange(3):
            client.insert('key1', ColumnParent('Super1', 'sc2'), Column(_i64(x + 3), 'value', Clock(3)), ConsistencyLevel.ONE)

        for n in xrange(1, 4):
            p =  SlicePredicate(slice_range=SliceRange('', '', False, n))
            slice = client.get_slice('key1', ColumnParent('Super1', 'sc2'), p, ConsistencyLevel.ONE)
            assert len(slice) == n, "expected %s results; found %s" % (n, slice)

    def test_describe_keyspace(self):
        """ Test keyspace description """
        kspaces = client.describe_keyspaces()
        assert len(kspaces) == 5, kspaces # ['system', 'Keyspace2', 'Keyspace3', 'Keyspace1', 'Keyspace4']
        ks1 = client.describe_keyspace("Keyspace1")
        assert set(ks1.keys()) == set(['Super1', 'Standard1', 'Standard2', 'StandardLong1', 'StandardLong2', 'Super3', 'Super2', 'Super4', 'IncrementCounter1', 'SuperIncrementCounter1', 'Indexed1'])
        sysks = client.describe_keyspace("system")

    def test_describe(self):
        server_version = client.describe_version()
        assert server_version == VERSION, (server_version, VERSION)
        assert client.describe_cluster_name() == 'Test Cluster'

    def test_describe_ring(self):
        assert list(client.describe_ring('Keyspace1'))[0].endpoints == ['127.0.0.1']
    
    def test_system_keyspace_operations(self):
        """ Test keyspace (add, drop, rename) operations """
        # create
        keyspace = KsDef('CreateKeyspace', 'org.apache.cassandra.locator.RackUnawareStrategy', 1,
                         [CfDef('CreateKeyspace', 'CreateKsCf')])
        client.system_add_keyspace(keyspace)
        newks = client.describe_keyspace('CreateKeyspace')
        assert 'CreateKsCf' in newks
        
        _set_keyspace('CreateKeyspace')
        
        # rename
        client.system_rename_keyspace('CreateKeyspace', 'RenameKeyspace')
        renameks = client.describe_keyspace('RenameKeyspace')
        assert 'CreateKsCf' in renameks
        def get_first_ks():
            client.describe_keyspace('CreateKeyspace')
        _expect_exception(get_first_ks, NotFoundException)
        
        # drop
        client.system_drop_keyspace('RenameKeyspace')
        def get_second_ks():
            client.describe_keyspace('RenameKeyspace')
        _expect_exception(get_second_ks, NotFoundException)

    def test_column_validators(self):
        ks = 'Keyspace1'
        _set_keyspace(ks)
        cd = ColumnDef('col', 'LongType', None, None)
        cf = CfDef('Keyspace1', 'ValidatorColumnFamily', column_metadata=[cd])
        client.system_add_column_family(cf)
        dks = client.describe_keyspace(ks)
        assert 'ValidatorColumnFamily' in dks

        cp = ColumnParent('ValidatorColumnFamily')
        col0 = Column('col', _i64(42), Clock(0))
        col1 = Column('col', "ceci n'est pas 64bit", Clock(0))
        client.insert('key0', cp, col0, ConsistencyLevel.ONE)
        e = _expect_exception(lambda: client.insert('key1', cp, col1, ConsistencyLevel.ONE), InvalidRequestException)
        assert e.why.find("failed validation") >= 0

    def test_system_column_family_operations(self):
        _set_keyspace('Keyspace1')
        # create
        cd = ColumnDef('ValidationColumn', 'BytesType', None, None)
        newcf = CfDef('Keyspace1', 'NewColumnFamily', column_metadata=[cd])
        client.system_add_column_family(newcf)
        ks1 = client.describe_keyspace('Keyspace1')
        assert 'NewColumnFamily' in ks1
        
        # rename
        client.system_rename_column_family('NewColumnFamily', 'RenameColumnFamily')
        ks1 = client.describe_keyspace('Keyspace1')
        assert 'RenameColumnFamily' in ks1
        assert 'NewColumnFamily' not in ks1
        
        # drop
        client.system_drop_column_family('RenameColumnFamily')
        ks1 = client.describe_keyspace('Keyspace1')
        assert 'RenameColumnFamily' not in ks1
        assert 'NewColumnFamily' not in ks1
        assert 'Standard1' in ks1

    def test_system_super_column_family_operations(self):
        _set_keyspace('Keyspace1')
        
        # create
        cd = ColumnDef('ValidationColumn', 'BytesType', None, None)
        newcf = CfDef('Keyspace1', 'NewSuperColumnFamily', 'Super', column_metadata=[cd])
        client.system_add_column_family(newcf)
        ks1 = client.describe_keyspace('Keyspace1')
        assert 'NewSuperColumnFamily' in ks1
        
        # rename
        client.system_rename_column_family('NewSuperColumnFamily', 'RenameSuperColumnFamily')
        ks1 = client.describe_keyspace('Keyspace1')
        assert 'RenameSuperColumnFamily' in ks1
        assert 'NewSuperColumnFamily' not in ks1
        
        # drop
        client.system_drop_column_family('RenameSuperColumnFamily')
        ks1 = client.describe_keyspace('Keyspace1')
        assert 'RenameSuperColumnFamily' not in ks1
        assert 'NewSuperColumnFamily' not in ks1
        assert 'Standard1' in ks1

    def test_insert_ttl(self):
        """ Test simple insertion of a column with ttl """
        _set_keyspace('Keyspace1')
        column = Column('cttl1', 'value1', Clock(0), 5)
        client.insert('key1', ColumnParent('Standard1'), column, ConsistencyLevel.ONE)
        assert client.get('key1', ColumnPath('Standard1', column='cttl1'), ConsistencyLevel.ONE).column == column

    def test_simple_expiration(self):
        """ Test that column ttled do expires """
        _set_keyspace('Keyspace1')
        column = Column('cttl3', 'value1', Clock(0), 2)
        client.insert('key1', ColumnParent('Standard1'), column, ConsistencyLevel.ONE)
        time.sleep(1)
        c = client.get('key1', ColumnPath('Standard1', column='cttl3'), ConsistencyLevel.ONE).column
        assert c == column
        assert client.get('key1', ColumnPath('Standard1', column='cttl3'), ConsistencyLevel.ONE).column == column
        time.sleep(2)
        _expect_missing(lambda: client.get('key1', ColumnPath('Standard1', column='cttl3'), ConsistencyLevel.ONE))
    
    def test_simple_expiration_batch_mutate(self):
        """ Test that column ttled do expires using batch_mutate """
        _set_keyspace('Keyspace1')
        column = Column('cttl4', 'value1', Clock(0), 2)
        cfmap = {'Standard1': [Mutation(ColumnOrSuperColumn(column))]}
        client.batch_mutate({'key1': cfmap}, ConsistencyLevel.ONE)
        time.sleep(1)
        c = client.get('key1', ColumnPath('Standard1', column='cttl4'), ConsistencyLevel.ONE).column
        assert c == column
        assert client.get('key1', ColumnPath('Standard1', column='cttl4'), ConsistencyLevel.ONE).column == column
        time.sleep(2)
        _expect_missing(lambda: client.get('key1', ColumnPath('Standard1', column='cttl3'), ConsistencyLevel.ONE))

    def test_update_expiring(self):
        """ Test that updating a column with ttl override the ttl """
        _set_keyspace('Keyspace1')
        column1 = Column('cttl4', 'value1', Clock(0), 1)
        client.insert('key1', ColumnParent('Standard1'), column1, ConsistencyLevel.ONE)
        column2 = Column('cttl4', 'value1', Clock(1))
        client.insert('key1', ColumnParent('Standard1'), column2, ConsistencyLevel.ONE)
        time.sleep(1.5)
        assert client.get('key1', ColumnPath('Standard1', column='cttl4'), ConsistencyLevel.ONE).column == column2

    def test_remove_expiring(self):
        """ Test removing a column with ttl """
        _set_keyspace('Keyspace1')
        column = Column('cttl5', 'value1', Clock(0), 10)
        client.insert('key1', ColumnParent('Standard1'), column, ConsistencyLevel.ONE)
        client.remove('key1', ColumnPath('Standard1', column='cttl5'), Clock(1), ConsistencyLevel.ONE)
        _expect_missing(lambda: client.get('key1', ColumnPath('Standard1', column='ctt5'), ConsistencyLevel.ONE))
    
    def test_describe_ring_on_invalid_keyspace(self):
        def req():
            client.describe_ring('system')
        _expect_exception(req, InvalidRequestException)

    def test_incr_standard_insert(self):
        d1 = 12
        d2 = 21
        d3 = 35
        d1p = struct.pack('>q', d1)
        d2p = struct.pack('>q', d2)
        d3p = struct.pack('>q', d3)
        _set_keyspace('Keyspace1')
        # insert positive values and check the counts
        client.insert('key1', ColumnParent('IncrementCounter1'), Column('c1', d1p, Clock()), ConsistencyLevel.ONE)
        time.sleep(0.1)
        rv1 = client.get('key1', ColumnPath('IncrementCounter1', column='c1'), ConsistencyLevel.ONE)
        assert struct.unpack('>q', rv1.column.value)[0] == d1

        client.insert('key1', ColumnParent('IncrementCounter1'), Column('c1', d2p, Clock()), ConsistencyLevel.ONE)
        time.sleep(0.1)
        rv2 = client.get('key1', ColumnPath('IncrementCounter1', column='c1'), ConsistencyLevel.ONE)
        assert struct.unpack('>q', rv2.column.value)[0] == (d1+d2)

        client.insert('key1', ColumnParent('IncrementCounter1'), Column('c1', d3p, Clock()), ConsistencyLevel.ONE)
        time.sleep(0.1)
        rv3 = client.get('key1', ColumnPath('IncrementCounter1', column='c1'), ConsistencyLevel.ONE)
        assert struct.unpack('>q', rv3.column.value)[0] == (d1+d2+d3)

    def test_incr_super_insert(self):
        d1 = 234
        d2 = 52345
        d3 = 3123
        d1p = struct.pack('>q', d1)
        d2p = struct.pack('>q', d2)
        d3p = struct.pack('>q', d3)
        _set_keyspace('Keyspace1')
        client.insert('key1', ColumnParent('SuperIncrementCounter1', 'sc1'), Column('c1', d1p, Clock()), ConsistencyLevel.ONE)
        time.sleep(0.1)
        rv1 = client.get('key1', ColumnPath('SuperIncrementCounter1', 'sc1', 'c1'), ConsistencyLevel.ONE)
        assert struct.unpack('>q', rv1.column.value)[0] == d1

        client.insert('key1', ColumnParent('SuperIncrementCounter1', 'sc1'), Column('c1', d2p, Clock()), ConsistencyLevel.ONE)
        time.sleep(0.1)
        rv2 = client.get('key1', ColumnPath('SuperIncrementCounter1', 'sc1', 'c1'), ConsistencyLevel.ONE)
        assert struct.unpack('>q', rv2.column.value)[0] == (d1+d2)

        client.insert('key1', ColumnParent('SuperIncrementCounter1', 'sc1'), Column('c1', d3p, Clock()), ConsistencyLevel.ONE)
        time.sleep(0.1)
        rv3 = client.get('key1', ColumnPath('SuperIncrementCounter1', 'sc1', 'c1'), ConsistencyLevel.ONE)
        assert struct.unpack('>q', rv3.column.value)[0] == (d1+d2+d3)

    def test_incr_standard_remove(self):
        d1 = 124
        d1p = struct.pack('>q', d1)

        _set_keyspace('Keyspace1')
        # insert value and check it exists
        client.insert('key1', ColumnParent('IncrementCounter1'), Column('c1', d1p, Clock()), ConsistencyLevel.ONE)
        time.sleep(0.1)
        rv1 = client.get('key1', ColumnPath('IncrementCounter1', column='c1'), ConsistencyLevel.ONE)
        assert struct.unpack('>q', rv1.column.value)[0] == d1

        # remove the previous column and check that it is gone
        client.remove('key1', ColumnPath('IncrementCounter1', column='c1'), Clock(), ConsistencyLevel.ONE)
        time.sleep(0.1)
        _assert_no_columnpath('key1', ColumnPath('IncrementCounter1', column='c1'))

        # insert again and this time delete the whole row, check that it is gone
        client.insert('key1', ColumnParent('IncrementCounter1'), Column('c1', d1p, Clock()), ConsistencyLevel.ONE)
        time.sleep(0.1)
        rv2 = client.get('key1', ColumnPath('IncrementCounter1', column='c1'), ConsistencyLevel.ONE)
        assert struct.unpack('>q', rv2.column.value)[0] == d1
        client.remove('key1', ColumnPath('IncrementCounter1'), Clock(), ConsistencyLevel.ONE)
        time.sleep(0.1)
        _assert_no_columnpath('key1', ColumnPath('IncrementCounter1', column='c1'))

    def test_incr_super_remove(self):
        d1 = 52345
        d1p = struct.pack('>q', d1)

        _set_keyspace('Keyspace1')
        # insert value and check it exists
        client.insert('key1', ColumnParent('SuperIncrementCounter1', 'sc1'), Column('c1', d1p, Clock()), ConsistencyLevel.ONE)
        time.sleep(0.1)
        rv1 = client.get('key1', ColumnPath('SuperIncrementCounter1', 'sc1', 'c1'), ConsistencyLevel.ONE)
        assert struct.unpack('>q', rv1.column.value)[0] == d1

        # remove the previous column and check that it is gone
        client.remove('key1', ColumnPath('SuperIncrementCounter1', 'sc1', 'c1'), Clock(), ConsistencyLevel.ONE)
        time.sleep(0.1)
        _assert_no_columnpath('key1', ColumnPath('SuperIncrementCounter1', 'sc1', 'c1'))

        # insert again and this time delete the whole row, check that it is gone
        client.insert('key1', ColumnParent('SuperIncrementCounter1', 'sc1'), Column('c1', d1p, Clock()), ConsistencyLevel.ONE)
        time.sleep(0.1)
        rv2 = client.get('key1', ColumnPath('SuperIncrementCounter1', 'sc1', 'c1'), ConsistencyLevel.ONE)
        assert struct.unpack('>q', rv2.column.value)[0] == d1
        client.remove('key1', ColumnPath('SuperIncrementCounter1', 'sc1'), Clock(), ConsistencyLevel.ONE)
        time.sleep(0.1)
        _assert_no_columnpath('key1', ColumnPath('SuperIncrementCounter1', 'sc1', 'c1'))

    def test_batch_mutate_increment_columns_blocking(self):
        d1 = 234
        d2 = 52345
        _set_keyspace('Keyspace1')
        cf = 'IncrementCounter1'
        key = 'key1'
        values = [struct.pack('>q', d1), struct.pack('>q', d2)]
        
        mutations = [Mutation(ColumnOrSuperColumn(Column('c1', v, Clock()))) for v in values]
        mutation_map = dict({cf: mutations})
        keyed_mutations = dict({key: mutation_map})
        
        client.batch_mutate(keyed_mutations, ConsistencyLevel.ONE)
        #print struct.unpack('>q', client.get(key, ColumnPath(cf, column='c1'), ConsistencyLevel.ONE).column.value)[0]
        client.batch_mutate(keyed_mutations, ConsistencyLevel.ONE)
        #print struct.unpack('>q', client.get(key, ColumnPath(cf, column='c1'), ConsistencyLevel.ONE).column.value)[0]
        
        time.sleep(0.1)
        
        rv = client.get(key, ColumnPath(cf, column='c1'), ConsistencyLevel.ONE)
        assert struct.unpack('>q', rv.column.value)[0] == (d1+d1+d2+d2)      

    def test_index_scan(self):
        _set_keyspace('Keyspace1')
        client.insert('key1', ColumnParent('Indexed1'), Column('birthdate', _i64(1), Clock(0)), ConsistencyLevel.ONE)
        client.insert('key2', ColumnParent('Indexed1'), Column('birthdate', _i64(2), Clock(0)), ConsistencyLevel.ONE)
        client.insert('key2', ColumnParent('Indexed1'), Column('b', _i64(2), Clock(0)), ConsistencyLevel.ONE)
        client.insert('key3', ColumnParent('Indexed1'), Column('birthdate', _i64(3), Clock(0)), ConsistencyLevel.ONE)
        client.insert('key3', ColumnParent('Indexed1'), Column('b', _i64(3), Clock(0)), ConsistencyLevel.ONE)

        # simple query on one index expression
        cp = ColumnParent('Indexed1')
        sp = SlicePredicate(slice_range=SliceRange('', ''))
        clause = IndexClause([IndexExpression('birthdate', IndexOperator.EQ, _i64(1))])
        result = client.scan(cp, RowPredicate(index_clause=clause), sp, ConsistencyLevel.ONE)
        assert len(result) == 1, result
        assert result[0].key == 'key1'
        assert len(result[0].columns) == 1, result[0].columns

<<<<<<< HEAD
        expr.column_name = 'b'
        _expect_exception(lambda: client.scan(cp, rp, sp, ConsistencyLevel.ONE), InvalidRequestException)
       
=======
        # solo unindexed expression is invalid
        clause = IndexClause([IndexExpression('b', IndexOperator.EQ, _i64(1))])
        _expect_exception(lambda: client.scan(cp, RowPredicate(index_clause=clause), sp, ConsistencyLevel.ONE), InvalidRequestException)

        # but unindexed expression added to indexed one is ok
        clause = IndexClause([IndexExpression('b', IndexOperator.EQ, _i64(3)),
                              IndexExpression('birthdate', IndexOperator.EQ, _i64(3))])
        result = client.scan(cp, RowPredicate(index_clause=clause), sp, ConsistencyLevel.ONE)
        assert len(result) == 1, result
        assert result[0].key == 'key3'
        assert len(result[0].columns) == 2, result[0].columns
        
        
>>>>>>> 6d9de245

class TestTruncate(ThriftTester):
    def test_truncate(self):
        _set_keyspace('Keyspace1')
        
        _insert_simple()
        _insert_super()

        # truncate Standard1
        client.truncate('Standard1')
        assert _big_slice('key1', ColumnParent('Standard1')) == []

        # truncate Super1
        client.truncate('Super1')
        assert _big_slice('key1', ColumnParent('Super1')) == []
        assert _big_slice('key1', ColumnParent('Super1', 'sc1')) == []<|MERGE_RESOLUTION|>--- conflicted
+++ resolved
@@ -1365,11 +1365,6 @@
         assert result[0].key == 'key1'
         assert len(result[0].columns) == 1, result[0].columns
 
-<<<<<<< HEAD
-        expr.column_name = 'b'
-        _expect_exception(lambda: client.scan(cp, rp, sp, ConsistencyLevel.ONE), InvalidRequestException)
-       
-=======
         # solo unindexed expression is invalid
         clause = IndexClause([IndexExpression('b', IndexOperator.EQ, _i64(1))])
         _expect_exception(lambda: client.scan(cp, RowPredicate(index_clause=clause), sp, ConsistencyLevel.ONE), InvalidRequestException)
@@ -1382,8 +1377,6 @@
         assert result[0].key == 'key3'
         assert len(result[0].columns) == 2, result[0].columns
         
-        
->>>>>>> 6d9de245
 
 class TestTruncate(ThriftTester):
     def test_truncate(self):

# Licensed to the Apache Software Foundation (ASF) under one
# or more contributor license agreements.  See the NOTICE file
# distributed with this work for additional information
# regarding copyright ownership.  The ASF licenses this file
# to you under the Apache License, Version 2.0 (the
# "License"); you may not use this file except in compliance
# with the License.  You may obtain a copy of the License at
#
#     http://www.apache.org/licenses/LICENSE-2.0
#
# Unless required by applicable law or agreed to in writing, software
# distributed under the License is distributed on an "AS IS" BASIS,
# WITHOUT WARRANTIES OR CONDITIONS OF ANY KIND, either express or implied.
# See the License for the specific language governing permissions and
# limitations under the License.

# to run a single test, run from trunk/:
# PYTHONPATH=test nosetests --tests=system.test_thrift_server:TestMutations.test_empty_range

import os, sys, time, struct

from . import root, ThriftTester
from . import thrift_client as client

from thrift.Thrift import TApplicationException
from ttypes import *
from constants import VERSION


def _i64(n):
    return struct.pack('>q', n) # big endian = network order

_SIMPLE_COLUMNS = [Column('c1', 'value1', Clock(0)),
                   Column('c2', 'value2', Clock(0))]
_SUPER_COLUMNS = [SuperColumn(name='sc1', columns=[Column(_i64(4), 'value4', Clock(0))]),
                  SuperColumn(name='sc2', columns=[Column(_i64(5), 'value5', Clock(0)),
                                                   Column(_i64(6), 'value6', Clock(0))])]

def _assert_column(column_family, key, column, value, ts = 0):
    try:
        assert client.get(key, ColumnPath(column_family, column=column), ConsistencyLevel.ONE).column == Column(column, value, Clock(ts))
    except NotFoundException:
        raise Exception('expected %s:%s:%s:%s, but was not present' % (column_family, key, column, value) )

def _assert_columnpath_exists(key, column_path):
    try:
        assert client.get(key, column_path, ConsistencyLevel.ONE)
    except NotFoundException:
        raise Exception('expected %s with %s but was not present.' % (key, column_path) )

def _assert_no_columnpath(key, column_path):
    try:
        client.get(key, column_path, ConsistencyLevel.ONE)
        assert False, ('columnpath %s existed in %s when it should not' % (column_path, key))
    except NotFoundException:
        assert True, 'column did not exist'

def _insert_simple(block=True):
   return _insert_multi(['key1'], block)

def _insert_batch(block):
   return _insert_multi_batch(['key1'], block)

def _insert_multi(keys, block=True):
    if block:
        consistencyLevel = ConsistencyLevel.ONE
    else:
        consistencyLevel = ConsistencyLevel.ZERO

    for key in keys:
        client.insert(key, ColumnParent('Standard1'), Column('c1', 'value1', Clock(0)), consistencyLevel)
        client.insert(key, ColumnParent('Standard1'), Column('c2', 'value2', Clock(0)), consistencyLevel)

def _insert_multi_batch(keys, block):
    cfmap = {'Standard1': [Mutation(ColumnOrSuperColumn(c)) for c in _SIMPLE_COLUMNS],
             'Standard2': [Mutation(ColumnOrSuperColumn(c)) for c in _SIMPLE_COLUMNS]}
    if block:
        consistencyLevel = ConsistencyLevel.ONE
    else:
        consistencyLevel = ConsistencyLevel.ZERO

    for key in keys:
        client.batch_mutate({key: cfmap}, consistencyLevel)

def _big_slice(key, column_parent):
    p = SlicePredicate(slice_range=SliceRange('', '', False, 1000))
    return client.get_slice(key, column_parent, p, ConsistencyLevel.ONE)

def _big_multislice(keys, column_parent):
    p = SlicePredicate(slice_range=SliceRange('', '', False, 1000))
    return client.multiget_slice(keys, column_parent, p, ConsistencyLevel.ONE)

def _verify_batch():
    _verify_simple()
    L = [result.column
         for result in _big_slice('key1', ColumnParent('Standard2'))]
    assert L == _SIMPLE_COLUMNS, L

def _verify_simple():
    assert client.get('key1', ColumnPath('Standard1', column='c1'), ConsistencyLevel.ONE).column == Column('c1', 'value1', Clock(0))
    L = [result.column
         for result in _big_slice('key1', ColumnParent('Standard1'))]
    assert L == _SIMPLE_COLUMNS, L

def _insert_super(key='key1'):
    client.insert(key, ColumnParent('Super1', 'sc1'), Column(_i64(4), 'value4', Clock(0)), ConsistencyLevel.ZERO)
    client.insert(key, ColumnParent('Super1', 'sc2'), Column(_i64(5), 'value5', Clock(0)), ConsistencyLevel.ZERO)
    client.insert(key, ColumnParent('Super1', 'sc2'), Column(_i64(6), 'value6', Clock(0)), ConsistencyLevel.ZERO)
    time.sleep(0.1)

def _insert_range():
    client.insert('key1', ColumnParent('Standard1'), Column('c1', 'value1', Clock(0)), ConsistencyLevel.ONE)
    client.insert('key1', ColumnParent('Standard1'), Column('c2', 'value2', Clock(0)), ConsistencyLevel.ONE)
    client.insert('key1', ColumnParent('Standard1'), Column('c3', 'value3', Clock(0)), ConsistencyLevel.ONE)
    time.sleep(0.1)

def _verify_range():
    p = SlicePredicate(slice_range=SliceRange('c1', 'c2', False, 1000))
    result = client.get_slice('key1', ColumnParent('Standard1'), p, ConsistencyLevel.ONE)
    assert len(result) == 2
    assert result[0].column.name == 'c1'
    assert result[1].column.name == 'c2'

    p = SlicePredicate(slice_range=SliceRange('c3', 'c2', True, 1000))
    result = client.get_slice('key1', ColumnParent('Standard1'), p, ConsistencyLevel.ONE)
    assert len(result) == 2
    assert result[0].column.name == 'c3'
    assert result[1].column.name == 'c2'

    p = SlicePredicate(slice_range=SliceRange('a', 'z', False, 1000))
    result = client.get_slice('key1', ColumnParent('Standard1'), p, ConsistencyLevel.ONE)
    assert len(result) == 3, result
    
    p = SlicePredicate(slice_range=SliceRange('a', 'z', False, 2))
    result = client.get_slice('key1', ColumnParent('Standard1'), p, ConsistencyLevel.ONE)
    assert len(result) == 2, result

def _set_keyspace(keyspace):
    client.set_keyspace(keyspace)

def _insert_super_range():
    client.insert('key1', ColumnParent('Super1', 'sc1'), Column(_i64(4), 'value4', Clock(0)), False)
    client.insert('key1', ColumnParent('Super1', 'sc2'), Column(_i64(5), 'value5', Clock(0)), False)
    client.insert('key1', ColumnParent('Super1', 'sc2'), Column(_i64(6), 'value6', Clock(0)), False)
    client.insert('key1', ColumnParent('Super1', 'sc3'), Column(_i64(7), 'value7', Clock(0)), False)
    time.sleep(0.1)

def _verify_super_range():
    p = SlicePredicate(slice_range=SliceRange('sc2', 'sc3', False, 2))
    result = client.get_slice('key1', ColumnParent('Super1'), p, ConsistencyLevel.ONE)
    assert len(result) == 2
    assert result[0].super_column.name == 'sc2'
    assert result[1].super_column.name == 'sc3'

    p = SlicePredicate(slice_range=SliceRange('sc3', 'sc2', True, 2))
    result = client.get_slice('key1', ColumnParent('Super1'), p, ConsistencyLevel.ONE)
    assert len(result) == 2
    assert result[0].super_column.name == 'sc3'
    assert result[1].super_column.name == 'sc2'

def _verify_super(supercf='Super1', key='key1'):
    assert client.get(key, ColumnPath(supercf, 'sc1', _i64(4)), ConsistencyLevel.ONE).column == Column(_i64(4), 'value4', Clock(0))
    slice = [result.super_column
             for result in _big_slice(key, ColumnParent('Super1'))]
    assert slice == _SUPER_COLUMNS, slice

def _expect_exception(fn, type_):
    try:
        r = fn()
    except type_, t:
        return t
    else:
        raise Exception('expected %s; got %s' % (type_.__name__, r))
    
def _expect_missing(fn):
    _expect_exception(fn, NotFoundException)

def waitfor(secs, fn, *args, **kwargs):
    start = time.time()
    success = False
    last_exception = None
    while not success and time.time() < start + secs:
        try:
            fn(*args, **kwargs)
            success = True
        except KeyboardInterrupt:
            raise
        except Exception, e:
            last_exception = e
            pass
    if not success and last_exception:
        raise last_exception

def get_range_slice(client, parent, predicate, start, end, count, cl):
    kr = KeyRange(start, end, count=count)
    return client.get_range_slices(parent, predicate, kr, cl)
    

ZERO_WAIT = 5

class TestMutations(ThriftTester):
    def test_insert(self):
        _set_keyspace('Keyspace1')
        _insert_simple(False)
        time.sleep(0.1)
        _verify_simple()

    def test_empty_slice(self):
        _set_keyspace('Keyspace1')
        assert _big_slice('key1', ColumnParent('Standard2')) == []
        assert _big_slice('key1', ColumnParent('Super1')) == []

    def test_missing_super(self):
        _set_keyspace('Keyspace1')
        _expect_missing(lambda: client.get('key1', ColumnPath('Super1', 'sc1', _i64(1)), ConsistencyLevel.ONE))
        _insert_super()
        _expect_missing(lambda: client.get('key1', ColumnPath('Super1', 'sc1', _i64(1)), ConsistencyLevel.ONE))

    def test_count(self):
        _set_keyspace('Keyspace1')
        _insert_simple()
        _insert_super()
        p = SlicePredicate(slice_range=SliceRange('', '', False, 1000))
        assert client.get_count('key1', ColumnParent('Standard2'), p, ConsistencyLevel.ONE) == 0
        assert client.get_count('key1', ColumnParent('Standard1'), p, ConsistencyLevel.ONE) == 2
        assert client.get_count('key1', ColumnParent('Super1', 'sc2'), p, ConsistencyLevel.ONE) == 2
        assert client.get_count('key1', ColumnParent('Super1'), p, ConsistencyLevel.ONE) == 2

        # Let's make that a little more interesting
        client.insert('key1', ColumnParent('Standard1'), Column('c3', 'value3', Clock(0)), ConsistencyLevel.ONE)
        client.insert('key1', ColumnParent('Standard1'), Column('c4', 'value4', Clock(0)), ConsistencyLevel.ONE)
        client.insert('key1', ColumnParent('Standard1'), Column('c5', 'value5', Clock(0)), ConsistencyLevel.ONE)

        p = SlicePredicate(slice_range=SliceRange('c2', 'c4', False, 1000)) 
        assert client.get_count('key1', ColumnParent('Standard1'), p, ConsistencyLevel.ONE) == 3

    def test_insert_blocking(self):
        _set_keyspace('Keyspace1')
        _insert_simple()
        _verify_simple()

    def test_super_insert(self):
        _set_keyspace('Keyspace1')
        _insert_super()
        _verify_super()

    def test_super_get(self):
        _set_keyspace('Keyspace1')
        _insert_super()
        result = client.get('key1', ColumnPath('Super1', 'sc2'), ConsistencyLevel.ONE).super_column
        assert result == _SUPER_COLUMNS[1], result

    def test_super_subcolumn_limit(self):
        _set_keyspace('Keyspace1')
        _insert_super()
        p = SlicePredicate(slice_range=SliceRange('', '', False, 1))
        column_parent = ColumnParent('Super1', 'sc2')
        slice = [result.column
                 for result in client.get_slice('key1', column_parent, p, ConsistencyLevel.ONE)]
        assert slice == [Column(_i64(5), 'value5', Clock(0))], slice
        p = SlicePredicate(slice_range=SliceRange('', '', True, 1))
        slice = [result.column
                 for result in client.get_slice('key1', column_parent, p, ConsistencyLevel.ONE)]
        assert slice == [Column(_i64(6), 'value6', Clock(0))], slice
        
    def test_long_order(self):
        _set_keyspace('Keyspace1')
        def long_xrange(start, stop, step):
            i = start
            while i < stop:
                yield i
                i += step
        L = []
        for i in long_xrange(0, 104294967296, 429496729):
            name = _i64(i)
            client.insert('key1', ColumnParent('StandardLong1'), Column(name, 'v', Clock(0)), ConsistencyLevel.ONE)
            L.append(name)
        slice = [result.column.name for result in _big_slice('key1', ColumnParent('StandardLong1'))]
        assert slice == L, slice
        
    def test_integer_order(self):
        _set_keyspace('Keyspace1')
        def long_xrange(start, stop, step):
            i = start
            while i >= stop:
                yield i
                i -= step
        L = []
        for i in long_xrange(104294967296, 0, 429496729):
            name = _i64(i)
            client.insert('key1', ColumnParent('StandardInteger1'), Column(name, 'v', Clock(0)), ConsistencyLevel.ONE)
            L.append(name)
        slice = [result.column.name for result in _big_slice('key1', ColumnParent('StandardInteger1'))]
        L.sort()
        assert slice == L, slice

    def test_time_uuid(self):
        import uuid
        L = []
        _set_keyspace('Keyspace2')
        # 100 isn't enough to fail reliably if the comparator is borked
        for i in xrange(500):
            L.append(uuid.uuid1())
            client.insert('key1', ColumnParent('Super4', 'sc1'), Column(L[-1].bytes, 'value%s' % i, Clock(i)), ConsistencyLevel.ONE)
        slice = _big_slice('key1', ColumnParent('Super4', 'sc1'))
        assert len(slice) == 500, len(slice)
        for i in xrange(500):
            u = slice[i].column
            assert u.value == 'value%s' % i
            assert u.name == L[i].bytes

        p = SlicePredicate(slice_range=SliceRange('', '', True, 1))
        column_parent = ColumnParent('Super4', 'sc1')
        slice = [result.column
                 for result in client.get_slice('key1', column_parent, p, ConsistencyLevel.ONE)]
        assert slice == [Column(L[-1].bytes, 'value499', Clock(499))], slice

        p = SlicePredicate(slice_range=SliceRange('', L[2].bytes, False, 1000))
        column_parent = ColumnParent('Super4', 'sc1')
        slice = [result.column
                 for result in client.get_slice('key1', column_parent, p, ConsistencyLevel.ONE)]
        assert slice == [Column(L[0].bytes, 'value0', Clock(0)),
                         Column(L[1].bytes, 'value1', Clock(1)),
                         Column(L[2].bytes, 'value2', Clock(2))], slice

        p = SlicePredicate(slice_range=SliceRange(L[2].bytes, '', True, 1000))
        column_parent = ColumnParent('Super4', 'sc1')
        slice = [result.column
                 for result in client.get_slice('key1', column_parent, p, ConsistencyLevel.ONE)]
        assert slice == [Column(L[2].bytes, 'value2', Clock(2)),
                         Column(L[1].bytes, 'value1', Clock(1)),
                         Column(L[0].bytes, 'value0', Clock(0))], slice

        p = SlicePredicate(slice_range=SliceRange(L[2].bytes, '', False, 1))
        column_parent = ColumnParent('Super4', 'sc1')
        slice = [result.column
                 for result in client.get_slice('key1', column_parent, p, ConsistencyLevel.ONE)]
        assert slice == [Column(L[2].bytes, 'value2', Clock(2))], slice
        
    def test_long_remove(self):
        column_parent = ColumnParent('StandardLong1')
        sp = SlicePredicate(slice_range=SliceRange('', '', False, 1))
        _set_keyspace('Keyspace1')
        for i in xrange(10):
            parent = ColumnParent('StandardLong1')

            client.insert('key1', parent, Column(_i64(i), 'value1', Clock(10 * i)), ConsistencyLevel.ONE)
            client.remove('key1', ColumnPath('StandardLong1'), Clock(10 * i + 1), ConsistencyLevel.ONE)
            slice = client.get_slice('key1', column_parent, sp, ConsistencyLevel.ONE)
            assert slice == [], slice
            # resurrect
            client.insert('key1', parent, Column(_i64(i), 'value2', Clock(10 * i + 2)), ConsistencyLevel.ONE)
            slice = [result.column
                     for result in client.get_slice('key1', column_parent, sp, ConsistencyLevel.ONE)]
            assert slice == [Column(_i64(i), 'value2', Clock(10 * i + 2))], (slice, i)
        
    def test_integer_remove(self):
        column_parent = ColumnParent('StandardInteger1')
        sp = SlicePredicate(slice_range=SliceRange('', '', False, 1))
        _set_keyspace('Keyspace1')
        for i in xrange(10):
            parent = ColumnParent('StandardInteger1')

            client.insert('key1', parent, Column(_i64(i), 'value1', Clock(10 * i)), ConsistencyLevel.ONE)
            client.remove('key1', ColumnPath('StandardInteger1'), Clock(10 * i + 1), ConsistencyLevel.ONE)
            slice = client.get_slice('key1', column_parent, sp, ConsistencyLevel.ONE)
            assert slice == [], slice
            # resurrect
            client.insert('key1', parent, Column(_i64(i), 'value2', Clock(10 * i + 2)), ConsistencyLevel.ONE)
            slice = [result.column
                     for result in client.get_slice('key1', column_parent, sp, ConsistencyLevel.ONE)]
            assert slice == [Column(_i64(i), 'value2', Clock(10 * i + 2))], (slice, i)

    def test_batch_insert(self):
        _set_keyspace('Keyspace1')
        _insert_batch(False)
        time.sleep(0.1)
        _verify_batch()

    def test_batch_insert_blocking(self):
        _set_keyspace('Keyspace1')
        _insert_batch(True)
        _verify_batch()
        
    def test_batch_mutate_standard_columns(self):
        _set_keyspace('Keyspace1')
        column_families = ['Standard1', 'Standard2']
        keys = ['key_%d' % i for i in  range(27,32)] 
        mutations = [Mutation(ColumnOrSuperColumn(c)) for c in _SIMPLE_COLUMNS]
        mutation_map = dict((column_family, mutations) for column_family in column_families)
        keyed_mutations = dict((key, mutation_map) for key in keys)

        client.batch_mutate(keyed_mutations, ConsistencyLevel.ZERO)

        for column_family in column_families:
            for key in keys:
               waitfor(ZERO_WAIT, _assert_column, column_family, key, 'c1', 'value1')

    def test_batch_mutate_standard_columns_blocking(self):
        _set_keyspace('Keyspace1')
        
        column_families = ['Standard1', 'Standard2']
        keys = ['key_%d' % i for i in  range(38,46)]
         
        mutations = [Mutation(ColumnOrSuperColumn(c)) for c in _SIMPLE_COLUMNS]
        mutation_map = dict((column_family, mutations) for column_family in column_families)
        keyed_mutations = dict((key, mutation_map) for key in keys)
        
        client.batch_mutate(keyed_mutations, ConsistencyLevel.ONE)

        for column_family in column_families:
            for key in keys:
                _assert_column(column_family, key, 'c1', 'value1')

    def test_batch_mutate_remove_standard_columns(self):
        _set_keyspace('Keyspace1')
        column_families = ['Standard1', 'Standard2']
        keys = ['key_%d' % i for i in range(11,21)]
        _insert_multi(keys)

        mutations = [Mutation(deletion=Deletion(Clock(20), predicate=SlicePredicate(column_names=[c.name]))) for c in _SIMPLE_COLUMNS]
        mutation_map = dict((column_family, mutations) for column_family in column_families)

        keyed_mutations = dict((key, mutation_map) for key in keys)

        client.batch_mutate(keyed_mutations, ConsistencyLevel.ONE)

        for column_family in column_families:
            for c in _SIMPLE_COLUMNS:
                for key in keys:
                    _assert_no_columnpath(key, ColumnPath(column_family, column=c.name))

    def test_batch_mutate_remove_standard_row(self):
        _set_keyspace('Keyspace1')
        column_families = ['Standard1', 'Standard2']
        keys = ['key_%d' % i for i in range(11,21)]
        _insert_multi(keys)

        mutations = [Mutation(deletion=Deletion(Clock(20)))]
        mutation_map = dict((column_family, mutations) for column_family in column_families)

        keyed_mutations = dict((key, mutation_map) for key in keys)

        client.batch_mutate(keyed_mutations, ConsistencyLevel.ONE)

        for column_family in column_families:
            for c in _SIMPLE_COLUMNS:
                for key in keys:
                    _assert_no_columnpath(key, ColumnPath(column_family, column=c.name))

    def test_batch_mutate_remove_super_columns_with_standard_under(self):
        _set_keyspace('Keyspace1')
        column_families = ['Super1', 'Super2']
        keys = ['key_%d' % i for i in range(11,21)]
        _insert_super()

        mutations = []
        for sc in _SUPER_COLUMNS:
            names = []
            for c in sc.columns:
                names.append(c.name)
            mutations.append(Mutation(deletion=Deletion(Clock(20), super_column=c.name, predicate=SlicePredicate(column_names=names))))

        mutation_map = dict((column_family, mutations) for column_family in column_families)

        keyed_mutations = dict((key, mutation_map) for key in keys)

        client.batch_mutate(keyed_mutations, ConsistencyLevel.ZERO)
        for column_family in column_families:
            for sc in _SUPER_COLUMNS:
                for c in sc.columns:
                    for key in keys:
                        waitfor(ZERO_WAIT, _assert_no_columnpath, key, ColumnPath(column_family, super_column=sc.name, column=c.name))

    def test_batch_mutate_remove_super_columns_with_none_given_underneath(self):
        _set_keyspace('Keyspace1')
        
        keys = ['key_%d' % i for i in range(17,21)]

        for key in keys:
            _insert_super(key)

        mutations = []

        for sc in _SUPER_COLUMNS:
            mutations.append(Mutation(deletion=Deletion(Clock(20),
                                                        super_column=sc.name)))

        mutation_map = {'Super1': mutations}

        keyed_mutations = dict((key, mutation_map) for key in keys)

        # Sanity check
        for sc in _SUPER_COLUMNS:
            for key in keys:
                _assert_columnpath_exists(key, ColumnPath('Super1', super_column=sc.name))

        client.batch_mutate(keyed_mutations, ConsistencyLevel.ZERO)

        for sc in _SUPER_COLUMNS:
            for c in sc.columns:
                for key in keys:
                    waitfor(ZERO_WAIT, _assert_no_columnpath, key, ColumnPath('Super1', super_column=sc.name))
    
    def test_batch_mutate_remove_super_columns_entire_row(self):
        _set_keyspace('Keyspace1')
        
        keys = ['key_%d' % i for i in range(17,21)]

        for key in keys:
            _insert_super(key)

        mutations = []

        mutations.append(Mutation(deletion=Deletion(Clock(20))))

        mutation_map = {'Super1': mutations}

        keyed_mutations = dict((key, mutation_map) for key in keys)

        # Sanity check
        for sc in _SUPER_COLUMNS:
            for key in keys:
                _assert_columnpath_exists(key, ColumnPath('Super1', super_column=sc.name))

        client.batch_mutate(keyed_mutations, ConsistencyLevel.ZERO)

        for sc in _SUPER_COLUMNS:
          for key in keys:
            waitfor(ZERO_WAIT, _assert_no_columnpath, key, ColumnPath('Super1', super_column=sc.name))

    def test_batch_mutate_insertions_and_deletions(self):
        _set_keyspace('Keyspace1')
        
        first_insert = SuperColumn("sc1",
                                   columns=[Column(_i64(20), 'value20', Clock(3)),
                                            Column(_i64(21), 'value21', Clock(3))])
        second_insert = SuperColumn("sc1",
                                    columns=[Column(_i64(20), 'value20', Clock(3)),
                                             Column(_i64(21), 'value21', Clock(3))])
        first_deletion = {'super_column': "sc1",
                          'predicate': SlicePredicate(column_names=[_i64(22), _i64(23)])}
        second_deletion = {'super_column': "sc2",
                           'predicate': SlicePredicate(column_names=[_i64(22), _i64(23)])}

        keys = ['key_30', 'key_31']
        for key in keys:
            sc = SuperColumn('sc1',[Column(_i64(22), 'value22', Clock(0)),
                                    Column(_i64(23), 'value23', Clock(0))])
            cfmap = {'Super1': [Mutation(ColumnOrSuperColumn(super_column=sc))]}
            client.batch_mutate({key: cfmap}, ConsistencyLevel.ONE)

            sc2 = SuperColumn('sc2', [Column(_i64(22), 'value22', Clock(0)),
                                      Column(_i64(23), 'value23', Clock(0))])
            cfmap2 = {'Super2': [Mutation(ColumnOrSuperColumn(super_column=sc2))]}
            client.batch_mutate({key: cfmap2}, ConsistencyLevel.ONE)

        cfmap3 = {
            'Super1' : [Mutation(ColumnOrSuperColumn(super_column=first_insert)),
                        Mutation(deletion=Deletion(Clock(3), **first_deletion))],
        
            'Super2' : [Mutation(deletion=Deletion(Clock(2), **second_deletion)),
                        Mutation(ColumnOrSuperColumn(super_column=second_insert))]
            }

        keyed_mutations = dict((key, cfmap3) for key in keys)
        client.batch_mutate(keyed_mutations, ConsistencyLevel.ONE)

        for key in keys:
            for c in [_i64(22), _i64(23)]:
                _assert_no_columnpath(key, ColumnPath('Super1', super_column='sc1', column=c))
                _assert_no_columnpath(key, ColumnPath('Super2', super_column='sc2', column=c))

            for c in [_i64(20), _i64(21)]:
                _assert_columnpath_exists(key, ColumnPath('Super1', super_column='sc1', column=c))
                _assert_columnpath_exists(key, ColumnPath('Super2', super_column='sc1', column=c))

    def test_batch_mutate_does_not_accept_cosc_and_deletion_in_same_mutation(self):
        def too_full():
            _set_keyspace('Keyspace1')
            col = ColumnOrSuperColumn(column=Column("foo", 'bar', Clock(0)))
            dele = Deletion(Clock(2), predicate=SlicePredicate(column_names=['baz']))
            client.batch_mutate({'key_34': {'Standard1': [Mutation(col, dele)]}},
                                 ConsistencyLevel.ONE)
        _expect_exception(too_full, InvalidRequestException)

    def test_batch_mutate_does_not_yet_accept_slice_ranges(self):
        def send_range():
            _set_keyspace('Keyspace1')
            sp = SlicePredicate(slice_range=SliceRange(start='0', finish="", count=10))
            d = Deletion(Clock(2), predicate=sp)
            client.batch_mutate({'key_35': {'Standard1':[Mutation(deletion=d)]}},
                                 ConsistencyLevel.ONE)
        _expect_exception(send_range, InvalidRequestException)

    def test_batch_mutate_does_not_accept_cosc_on_undefined_cf(self):
        def bad_cf():
            _set_keyspace('Keyspace1')
            col = ColumnOrSuperColumn(column=Column("foo", 'bar', Clock(0)))
            client.batch_mutate({'key_36': {'Undefined': [Mutation(col)]}},
                                 ConsistencyLevel.ONE)
        _expect_exception(bad_cf, InvalidRequestException)

    def test_batch_mutate_does_not_accept_deletion_on_undefined_cf(self):
        def bad_cf():
            _set_keyspace('Keyspace1')
            d = Deletion(Clock(2), predicate=SlicePredicate(column_names=['baz']))
            client.batch_mutate({'key_37': {'Undefined':[Mutation(deletion=d)]}},
                                 ConsistencyLevel.ONE)
        _expect_exception(bad_cf, InvalidRequestException)

    def test_column_name_lengths(self):
        _set_keyspace('Keyspace1')
        _expect_exception(lambda: client.insert('key1', ColumnParent('Standard1'), Column('', 'value', Clock(0)), ConsistencyLevel.ONE), InvalidRequestException)
        client.insert('key1', ColumnParent('Standard1'), Column('x'*1, 'value', Clock(0)), ConsistencyLevel.ONE)
        client.insert('key1', ColumnParent('Standard1'), Column('x'*127, 'value', Clock(0)), ConsistencyLevel.ONE)
        client.insert('key1', ColumnParent('Standard1'), Column('x'*128, 'value', Clock(0)), ConsistencyLevel.ONE)
        client.insert('key1', ColumnParent('Standard1'), Column('x'*129, 'value', Clock(0)), ConsistencyLevel.ONE)
        client.insert('key1', ColumnParent('Standard1'), Column('x'*255, 'value', Clock(0)), ConsistencyLevel.ONE)
        client.insert('key1', ColumnParent('Standard1'), Column('x'*256, 'value', Clock(0)), ConsistencyLevel.ONE)
        client.insert('key1', ColumnParent('Standard1'), Column('x'*257, 'value', Clock(0)), ConsistencyLevel.ONE)
        client.insert('key1', ColumnParent('Standard1'), Column('x'*(2**16 - 1), 'value', Clock(0)), ConsistencyLevel.ONE)
        _expect_exception(lambda: client.insert('key1', ColumnParent('Standard1'), Column('x'*(2**16), 'value', Clock(0)), ConsistencyLevel.ONE), InvalidRequestException)

    def test_bad_calls(self):
        _set_keyspace('Keyspace1')
        # missing arguments
        _expect_exception(lambda: client.insert(None, None, None, None), TApplicationException)
        # supercolumn in a non-super CF
        _expect_exception(lambda: client.insert('key1', ColumnParent('Standard1', 'x'), Column('y', 'value', Clock(0)), ConsistencyLevel.ONE), InvalidRequestException)
        # key too long
        _expect_exception(lambda: client.get('x' * 2**16, ColumnPath('Standard1', column='c1'), ConsistencyLevel.ONE), InvalidRequestException)
        # empty key
        _expect_exception(lambda: client.get('', ColumnPath('Standard1', column='c1'), ConsistencyLevel.ONE), InvalidRequestException)
        cfmap = {'Super1': [Mutation(ColumnOrSuperColumn(super_column=c)) for c in _SUPER_COLUMNS],
                 'Super2': [Mutation(ColumnOrSuperColumn(super_column=c)) for c in _SUPER_COLUMNS]}
        _expect_exception(lambda: client.batch_mutate({'': cfmap}, ConsistencyLevel.ONE), InvalidRequestException)
        # empty column name
        _expect_exception(lambda: client.get('key1', ColumnPath('Standard1', column=''), ConsistencyLevel.ONE), InvalidRequestException)
        # get doesn't specify column name
        _expect_exception(lambda: client.get('key1', ColumnPath('Standard1'), ConsistencyLevel.ONE), InvalidRequestException)
        # supercolumn in a non-super CF
        _expect_exception(lambda: client.get('key1', ColumnPath('Standard1', 'x', 'y'), ConsistencyLevel.ONE), InvalidRequestException)
        # get doesn't specify supercolumn name
        _expect_exception(lambda: client.get('key1', ColumnPath('Super1'), ConsistencyLevel.ONE), InvalidRequestException)
        # invalid CF
        _expect_exception(lambda: get_range_slice(client, ColumnParent('S'), SlicePredicate(column_names=['', '']), '', '', 5, ConsistencyLevel.ONE), InvalidRequestException)
        # 'x' is not a valid Long
        _expect_exception(lambda: client.insert('key1', ColumnParent('Super1', 'sc1'), Column('x', 'value', Clock(0)), ConsistencyLevel.ONE), InvalidRequestException)
        # start is not a valid Long
        p = SlicePredicate(slice_range=SliceRange('x', '', False, 1))
        column_parent = ColumnParent('StandardLong1')
        _expect_exception(lambda: client.get_slice('key1', column_parent, p, ConsistencyLevel.ONE),
                          InvalidRequestException)
        # start > finish
        p = SlicePredicate(slice_range=SliceRange(_i64(10), _i64(0), False, 1))
        column_parent = ColumnParent('StandardLong1')
        _expect_exception(lambda: client.get_slice('key1', column_parent, p, ConsistencyLevel.ONE),
                          InvalidRequestException)
        # start is not a valid Long, supercolumn version
        p = SlicePredicate(slice_range=SliceRange('x', '', False, 1))
        column_parent = ColumnParent('Super1', 'sc1')
        _expect_exception(lambda: client.get_slice('key1', column_parent, p, ConsistencyLevel.ONE),
                          InvalidRequestException)
        # start > finish, supercolumn version
        p = SlicePredicate(slice_range=SliceRange(_i64(10), _i64(0), False, 1))
        column_parent = ColumnParent('Super1', 'sc1')
        _expect_exception(lambda: client.get_slice('key1', column_parent, p, ConsistencyLevel.ONE),
                          InvalidRequestException)
        # start > finish, key version
        _expect_exception(lambda: get_range_slice(client, ColumnParent('Standard1'), SlicePredicate(column_names=['']), 'z', 'a', 1, ConsistencyLevel.ONE), InvalidRequestException)
        # ttl must be positive
        column = Column('cttl1', 'value1', Clock(0), 0)
        _expect_exception(lambda: client.insert('key1', ColumnParent('Standard1'), column, ConsistencyLevel.ONE),
                          InvalidRequestException)
        # don't allow super_column in Deletion for standard ColumnFamily
        deletion = Deletion(Clock(1), 'supercolumn', None)
        mutation = Mutation(deletion=deletion)
        mutations = {'key' : {'Standard1' : [mutation]}}
        _expect_exception(lambda: client.batch_mutate(mutations, ConsistencyLevel.QUORUM),
                          InvalidRequestException)

    def test_batch_insert_super(self):
         _set_keyspace('Keyspace1')
         cfmap = {'Super1': [Mutation(ColumnOrSuperColumn(super_column=c))
                             for c in _SUPER_COLUMNS],
                  'Super2': [Mutation(ColumnOrSuperColumn(super_column=c))
                             for c in _SUPER_COLUMNS]}
         client.batch_mutate({'key1': cfmap}, ConsistencyLevel.ZERO)
         waitfor(ZERO_WAIT, _verify_super, 'Super1')
         waitfor(ZERO_WAIT, _verify_super, 'Super2')

    def test_batch_insert_super_blocking(self):
         _set_keyspace('Keyspace1')
         cfmap = {'Super1': [Mutation(ColumnOrSuperColumn(super_column=c)) 
                             for c in _SUPER_COLUMNS],
                  'Super2': [Mutation(ColumnOrSuperColumn(super_column=c))
                             for c in _SUPER_COLUMNS]}
         client.batch_mutate({'key1': cfmap}, ConsistencyLevel.ONE)
         _verify_super('Super1')
         _verify_super('Super2')

    def test_cf_remove_column(self):
        _set_keyspace('Keyspace1')
        _insert_simple()
        client.remove('key1', ColumnPath('Standard1', column='c1'), Clock(1), ConsistencyLevel.ONE)
        _expect_missing(lambda: client.get('key1', ColumnPath('Standard1', column='c1'), ConsistencyLevel.ONE))
        assert client.get('key1', ColumnPath('Standard1', column='c2'), ConsistencyLevel.ONE).column \
            == Column('c2', 'value2', Clock(0))
        assert _big_slice('key1', ColumnParent('Standard1')) \
            == [ColumnOrSuperColumn(column=Column('c2', 'value2', Clock(0)))]

        # New insert, make sure it shows up post-remove:
        client.insert('key1', ColumnParent('Standard1'), Column('c3', 'value3', Clock(0)), ConsistencyLevel.ONE)
        columns = [result.column
                   for result in _big_slice('key1', ColumnParent('Standard1'))]
        assert columns == [Column('c2', 'value2', Clock(0)), Column('c3', 'value3', Clock(0))], columns

        # Test resurrection.  First, re-insert the value w/ older timestamp, 
        # and make sure it stays removed
        client.insert('key1', ColumnParent('Standard1'), Column('c1', 'value1', Clock(0)), ConsistencyLevel.ONE)
        columns = [result.column
                   for result in _big_slice('key1', ColumnParent('Standard1'))]
        assert columns == [Column('c2', 'value2', Clock(0)), Column('c3', 'value3', Clock(0))], columns
        # Next, w/ a newer timestamp; it should come back:
        client.insert('key1', ColumnParent('Standard1'), Column('c1', 'value1', Clock(2)), ConsistencyLevel.ONE)
        columns = [result.column
                   for result in _big_slice('key1', ColumnParent('Standard1'))]
        assert columns == [Column('c1', 'value1', Clock(2)), Column('c2', 'value2', Clock(0)), Column('c3', 'value3', Clock(0))], columns


    def test_cf_remove(self):
        _set_keyspace('Keyspace1')
        
        _insert_simple()
        _insert_super()

        # Remove the key1:Standard1 cf; verify super is unaffected
        client.remove('key1', ColumnPath('Standard1'), Clock(3), ConsistencyLevel.ONE)
        assert _big_slice('key1', ColumnParent('Standard1')) == []
        _verify_super()

        # Test resurrection.  First, re-insert a value w/ older timestamp, 
        # and make sure it stays removed:
        client.insert('key1', ColumnParent('Standard1'), Column('c1', 'value1', Clock(0)), ConsistencyLevel.ONE)
        assert _big_slice('key1', ColumnParent('Standard1')) == []
        # Next, w/ a newer timestamp; it should come back:
        client.insert('key1', ColumnParent('Standard1'), Column('c1', 'value1', Clock(4)), ConsistencyLevel.ONE)
        result = _big_slice('key1', ColumnParent('Standard1'))
        assert result == [ColumnOrSuperColumn(column=Column('c1', 'value1', Clock(4)))], result

        # check removing the entire super cf, too.
        client.remove('key1', ColumnPath('Super1'), Clock(3), ConsistencyLevel.ONE)
        assert _big_slice('key1', ColumnParent('Super1')) == []
        assert _big_slice('key1', ColumnParent('Super1', 'sc1')) == []


    def test_super_cf_remove_column(self):
        _set_keyspace('Keyspace1')
        _insert_simple()
        _insert_super()

        # Make sure remove clears out what it's supposed to, and _only_ that:
        client.remove('key1', ColumnPath('Super1', 'sc2', _i64(5)), Clock(5), ConsistencyLevel.ONE)
        _expect_missing(lambda: client.get('key1', ColumnPath('Super1', 'sc2', _i64(5)), ConsistencyLevel.ONE))
        super_columns = [result.super_column for result in _big_slice('key1', ColumnParent('Super1'))]
        assert super_columns == [SuperColumn(name='sc1', columns=[Column(_i64(4), 'value4', Clock(0))]),
                                 SuperColumn(name='sc2', columns=[Column(_i64(6), 'value6', Clock(0))])]
        _verify_simple()

        # New insert, make sure it shows up post-remove:
        client.insert('key1', ColumnParent('Super1', 'sc2'), Column(_i64(7), 'value7', Clock(0)), ConsistencyLevel.ONE)
        super_columns_expected = [SuperColumn(name='sc1', 
                                              columns=[Column(_i64(4), 'value4', Clock(0))]),
                                  SuperColumn(name='sc2', 
                                              columns=[Column(_i64(6), 'value6', Clock(0)), Column(_i64(7), 'value7', Clock(0))])]

        super_columns = [result.super_column for result in _big_slice('key1', ColumnParent('Super1'))]
        assert super_columns == super_columns_expected, actual

        # Test resurrection.  First, re-insert the value w/ older timestamp, 
        # and make sure it stays removed:
        client.insert('key1', ColumnParent('Super1', 'sc2'), Column(_i64(5), 'value5', Clock(0)), ConsistencyLevel.ONE)

        super_columns = [result.super_column for result in _big_slice('key1', ColumnParent('Super1'))]
        assert super_columns == super_columns_expected, super_columns

        # Next, w/ a newer timestamp; it should come back
        client.insert('key1', ColumnParent('Super1', 'sc2'), Column(_i64(5), 'value5', Clock(6)), ConsistencyLevel.ONE)
        super_columns = [result.super_column for result in _big_slice('key1', ColumnParent('Super1'))]
        super_columns_expected = [SuperColumn(name='sc1', columns=[Column(_i64(4), 'value4', Clock(0))]), 
                                  SuperColumn(name='sc2', columns=[Column(_i64(5), 'value5', Clock(6)), 
                                                                   Column(_i64(6), 'value6', Clock(0)), 
                                                                   Column(_i64(7), 'value7', Clock(0))])]
        assert super_columns == super_columns_expected, super_columns

    def test_super_cf_remove_supercolumn(self):
        _set_keyspace('Keyspace1')
        
        _insert_simple()
        _insert_super()

        # Make sure remove clears out what it's supposed to, and _only_ that:
        client.remove('key1', ColumnPath('Super1', 'sc2'), Clock(5), ConsistencyLevel.ONE)
        _expect_missing(lambda: client.get('key1', ColumnPath('Super1', 'sc2', _i64(5)), ConsistencyLevel.ONE))
        super_columns = _big_slice('key1', ColumnParent('Super1', 'sc2'))
        assert super_columns == [], super_columns
        super_columns_expected = [SuperColumn(name='sc1', columns=[Column(_i64(4), 'value4', Clock(0))])]
        super_columns = [result.super_column
                         for result in _big_slice('key1', ColumnParent('Super1'))]
        assert super_columns == super_columns_expected, super_columns
        _verify_simple()

        # Test resurrection.  First, re-insert the value w/ older timestamp, 
        # and make sure it stays removed:
        client.insert('key1', ColumnParent('Super1', 'sc2'), Column(_i64(5), 'value5', Clock(1)), ConsistencyLevel.ONE)
        super_columns = [result.super_column
                         for result in _big_slice('key1', ColumnParent('Super1'))]
        assert super_columns == super_columns_expected, super_columns

        # Next, w/ a newer timestamp; it should come back
        client.insert('key1', ColumnParent('Super1', 'sc2'), Column(_i64(5), 'value5', Clock(6)), ConsistencyLevel.ONE)
        super_columns = [result.super_column
                         for result in _big_slice('key1', ColumnParent('Super1'))]
        super_columns_expected = [SuperColumn(name='sc1', columns=[Column(_i64(4), 'value4', Clock(0))]),
                                  SuperColumn(name='sc2', columns=[Column(_i64(5), 'value5', Clock(6))])]
        assert super_columns == super_columns_expected, super_columns

        # check slicing at the subcolumn level too
        p = SlicePredicate(slice_range=SliceRange('', '', False, 1000))
        columns = [result.column
                   for result in client.get_slice('key1', ColumnParent('Super1', 'sc2'), p, ConsistencyLevel.ONE)]
        assert columns == [Column(_i64(5), 'value5', Clock(6))], columns


    def test_super_cf_resurrect_subcolumn(self):
        _set_keyspace('Keyspace1')
        key = 'vijay'
        client.insert(key, ColumnParent('Super1', 'sc1'), Column(_i64(4), 'value4', Clock(0)), ConsistencyLevel.ONE)

        client.remove(key, ColumnPath('Super1', 'sc1'), Clock(1), ConsistencyLevel.ONE)

        client.insert(key, ColumnParent('Super1', 'sc1'), Column(_i64(4), 'value4', Clock(2)), ConsistencyLevel.ONE)

        result = client.get(key, ColumnPath('Super1', 'sc1'), ConsistencyLevel.ONE)
        assert result.super_column.columns is not None, result.super_column


    def test_empty_range(self):
        _set_keyspace('Keyspace1')
        assert get_range_slice(client, ColumnParent('Standard1'), SlicePredicate(column_names=['c1', 'c1']), '', '', 1000, ConsistencyLevel.ONE) == []
        _insert_simple()
        assert get_range_slice(client, ColumnParent('Super1'), SlicePredicate(column_names=['c1', 'c1']), '', '', 1000, ConsistencyLevel.ONE) == []

    def test_range_with_remove(self):
        _set_keyspace('Keyspace1')
        _insert_simple()
        assert get_range_slice(client, ColumnParent('Standard1'), SlicePredicate(column_names=['c1', 'c1']), 'key1', '', 1000, ConsistencyLevel.ONE)[0].key == 'key1'

        client.remove('key1', ColumnPath('Standard1', column='c1'), Clock(1), ConsistencyLevel.ONE)
        client.remove('key1', ColumnPath('Standard1', column='c2'), Clock(1), ConsistencyLevel.ONE)
        actual = get_range_slice(client, ColumnParent('Standard1'), SlicePredicate(column_names=['c1', 'c2']), '', '', 1000, ConsistencyLevel.ONE)
        assert actual == [KeySlice(columns=[], key='key1')], actual

    def test_range_with_remove_cf(self):
        _set_keyspace('Keyspace1')
        _insert_simple()
        assert get_range_slice(client, ColumnParent('Standard1'), SlicePredicate(column_names=['c1', 'c1']), 'key1', '', 1000, ConsistencyLevel.ONE)[0].key == 'key1'

        client.remove('key1', ColumnPath('Standard1'), Clock(1), ConsistencyLevel.ONE)
        actual = get_range_slice(client, ColumnParent('Standard1'), SlicePredicate(column_names=['c1', 'c1']), '', '', 1000, ConsistencyLevel.ONE)
        assert actual == [KeySlice(columns=[], key='key1')], actual

    def test_range_collation(self):
        _set_keyspace('Keyspace1')
        for key in ['-a', '-b', 'a', 'b'] + [str(i) for i in xrange(100)]:
            client.insert(key, ColumnParent('Standard1'), Column(key, 'v', Clock(0)), ConsistencyLevel.ONE)

        slices = get_range_slice(client, ColumnParent('Standard1'), SlicePredicate(column_names=['-a', '-a']), '', '', 1000, ConsistencyLevel.ONE)
        # note the collated ordering rather than ascii
        L = ['0', '1', '10', '11', '12', '13', '14', '15', '16', '17', '18', '19', '2', '20', '21', '22', '23', '24', '25', '26', '27','28', '29', '3', '30', '31', '32', '33', '34', '35', '36', '37', '38', '39', '4', '40', '41', '42', '43', '44', '45', '46', '47', '48', '49', '5', '50', '51', '52', '53', '54', '55', '56', '57', '58', '59', '6', '60', '61', '62', '63', '64', '65', '66', '67', '68', '69', '7', '70', '71', '72', '73', '74', '75', '76', '77', '78', '79', '8', '80', '81', '82', '83', '84', '85', '86', '87', '88', '89', '9', '90', '91', '92', '93', '94', '95', '96', '97', '98', '99', 'a', '-a', 'b', '-b']
        assert len(slices) == len(L)
        for key, ks in zip(L, slices):
            assert key == ks.key

    def test_range_partial(self):
        _set_keyspace('Keyspace1')
        
        for key in ['-a', '-b', 'a', 'b'] + [str(i) for i in xrange(100)]:
            client.insert(key, ColumnParent('Standard1'), Column(key, 'v', Clock(0)), ConsistencyLevel.ONE)

        def check_slices_against_keys(keyList, sliceList):
            assert len(keyList) == len(sliceList)
            for key, ks in zip(keyList, sliceList):
                assert key == ks.key
        
        slices = get_range_slice(client, ColumnParent('Standard1'), SlicePredicate(column_names=['-a', '-a']), 'a', '', 1000, ConsistencyLevel.ONE)
        check_slices_against_keys(['a', '-a', 'b', '-b'], slices)
        
        slices = get_range_slice(client, ColumnParent('Standard1'), SlicePredicate(column_names=['-a', '-a']), '', '15', 1000, ConsistencyLevel.ONE)
        check_slices_against_keys(['0', '1', '10', '11', '12', '13', '14', '15'], slices)

        slices = get_range_slice(client, ColumnParent('Standard1'), SlicePredicate(column_names=['-a', '-a']), '50', '51', 1000, ConsistencyLevel.ONE)
        check_slices_against_keys(['50', '51'], slices)
        
        slices = get_range_slice(client, ColumnParent('Standard1'), SlicePredicate(column_names=['-a', '-a']), '1', '', 10, ConsistencyLevel.ONE)
        check_slices_against_keys(['1', '10', '11', '12', '13', '14', '15', '16', '17', '18'], slices)

    def test_get_slice_range(self):
        _set_keyspace('Keyspace1')
        _insert_range()
        _verify_range()
        
    def test_get_slice_super_range(self):
        _set_keyspace('Keyspace1')
        _insert_super_range()
        _verify_super_range()

    def test_get_range_slices_tokens(self):
        _set_keyspace('Keyspace2')
        for key in ['key1', 'key2', 'key3', 'key4', 'key5']:
            for cname in ['col1', 'col2', 'col3', 'col4', 'col5']:
                client.insert(key, ColumnParent('Super3', 'sc1'), Column(cname, 'v-' + cname, Clock(0)), ConsistencyLevel.ONE)

        cp = ColumnParent('Super3', 'sc1')
        predicate = SlicePredicate(column_names=['col1', 'col3'])
        range = KeyRange(start_token='55', end_token='55', count=100)
        result = client.get_range_slices(cp, predicate, range, ConsistencyLevel.ONE)
        assert len(result) == 5
        assert result[0].columns[0].column.name == 'col1'
        assert result[0].columns[1].column.name == 'col3'

    def test_get_range_slice_super(self):
        _set_keyspace('Keyspace2')
        for key in ['key1', 'key2', 'key3', 'key4', 'key5']:
            for cname in ['col1', 'col2', 'col3', 'col4', 'col5']:
                client.insert(key, ColumnParent('Super3', 'sc1'), Column(cname, 'v-' + cname, Clock(0)), ConsistencyLevel.ONE)

        cp = ColumnParent('Super3', 'sc1')
        result = get_range_slice(client, cp, SlicePredicate(column_names=['col1', 'col3']), 'key2', 'key4', 5, ConsistencyLevel.ONE)
        assert len(result) == 3
        assert result[0].columns[0].column.name == 'col1'
        assert result[0].columns[1].column.name == 'col3'

        cp = ColumnParent('Super3')
        result = get_range_slice(client, cp, SlicePredicate(column_names=['sc1']), 'key2', 'key4', 5, ConsistencyLevel.ONE)
        assert len(result) == 3
        assert list(set(row.columns[0].super_column.name for row in result))[0] == 'sc1'
        
    def test_get_range_slice(self):
        _set_keyspace('Keyspace1')
        for key in ['key1', 'key2', 'key3', 'key4', 'key5']:
            for cname in ['col1', 'col2', 'col3', 'col4', 'col5']:
                client.insert(key, ColumnParent('Standard1'), Column(cname, 'v-' + cname, Clock(0)), ConsistencyLevel.ONE)
        cp = ColumnParent('Standard1')

        # test empty slice
        result = get_range_slice(client, cp, SlicePredicate(column_names=['col1', 'col3']), 'key6', '', 1, ConsistencyLevel.ONE)
        assert len(result) == 0

        # test empty columns
        result = get_range_slice(client, cp, SlicePredicate(column_names=['a']), 'key2', '', 1, ConsistencyLevel.ONE)
        assert len(result) == 1
        assert len(result[0].columns) == 0

        # test column_names predicate
        result = get_range_slice(client, cp, SlicePredicate(column_names=['col1', 'col3']), 'key2', 'key4', 5, ConsistencyLevel.ONE)
        assert len(result) == 3, result
        assert result[0].columns[0].column.name == 'col1'
        assert result[0].columns[1].column.name == 'col3'

        # row limiting via count.
        result = get_range_slice(client, cp, SlicePredicate(column_names=['col1', 'col3']), 'key2', 'key4', 1, ConsistencyLevel.ONE)
        assert len(result) == 1

        # test column slice predicate
        result = get_range_slice(client, cp, SlicePredicate(slice_range=SliceRange(start='col2', finish='col4', reversed=False, count=5)), 'key1', 'key2', 5, ConsistencyLevel.ONE)
        assert len(result) == 2
        assert result[0].key == 'key1'
        assert result[1].key == 'key2'
        assert len(result[0].columns) == 3
        assert result[0].columns[0].column.name == 'col2'
        assert result[0].columns[2].column.name == 'col4'

        # col limiting via count
        result = get_range_slice(client, cp, SlicePredicate(slice_range=SliceRange(start='col2', finish='col4', reversed=False, count=2)), 'key1', 'key2', 5, ConsistencyLevel.ONE)
        assert len(result[0].columns) == 2

        # and reversed 
        result = get_range_slice(client, cp, SlicePredicate(slice_range=SliceRange(start='col4', finish='col2', reversed=True, count=5)), 'key1', 'key2', 5, ConsistencyLevel.ONE)
        assert result[0].columns[0].column.name == 'col4'
        assert result[0].columns[2].column.name == 'col2'

        # row limiting via count
        result = get_range_slice(client, cp, SlicePredicate(slice_range=SliceRange(start='col2', finish='col4', reversed=False, count=5)), 'key1', 'key2', 1, ConsistencyLevel.ONE)
        assert len(result) == 1

        # removed data
        client.remove('key1', ColumnPath('Standard1', column='col1'), Clock(1), ConsistencyLevel.ONE)
        result = get_range_slice(client, cp, SlicePredicate(slice_range=SliceRange('', '')), 'key1', 'key2', 5, ConsistencyLevel.ONE)
        assert len(result) == 2, result
        assert result[0].columns[0].column.name == 'col2', result[0].columns[0].column.name
        assert result[1].columns[0].column.name == 'col1'
        
    
    def test_wrapped_range_slices(self):
        _set_keyspace('Keyspace1')

        def copp_token(key):
            # I cheated and generated this from Java
            return {'a': '00530000000100000001', 
                    'b': '00540000000100000001', 
                    'c': '00550000000100000001',
                    'd': '00560000000100000001', 
                    'e': '00580000000100000001'}[key]

        for key in ['a', 'b', 'c', 'd', 'e']:
            for cname in ['col1', 'col2', 'col3', 'col4', 'col5']:
                client.insert(key, ColumnParent('Standard1'), Column(cname, 'v-' + cname, Clock(0)), ConsistencyLevel.ONE)
        cp = ColumnParent('Standard1')

        result = client.get_range_slices(cp, SlicePredicate(column_names=['col1', 'col3']), KeyRange(start_token=copp_token('e'), end_token=copp_token('e')), ConsistencyLevel.ONE)
        assert [row.key for row in result] == ['a', 'b', 'c', 'd', 'e',], [row.key for row in result]

        result = client.get_range_slices(cp, SlicePredicate(column_names=['col1', 'col3']), KeyRange(start_token=copp_token('c'), end_token=copp_token('c')), ConsistencyLevel.ONE)
        assert [row.key for row in result] == ['d', 'e', 'a', 'b', 'c',], [row.key for row in result]
        

    def test_get_slice_by_names(self):
        _set_keyspace('Keyspace1')
        _insert_range()
        p = SlicePredicate(column_names=['c1', 'c2'])
        result = client.get_slice('key1', ColumnParent('Standard1'), p, ConsistencyLevel.ONE) 
        assert len(result) == 2
        assert result[0].column.name == 'c1'
        assert result[1].column.name == 'c2'

        _insert_super()
        p = SlicePredicate(column_names=[_i64(4)])
        result = client.get_slice('key1', ColumnParent('Super1', 'sc1'), p, ConsistencyLevel.ONE) 
        assert len(result) == 1
        assert result[0].column.name == _i64(4)

    def test_multiget_slice(self):
        """Insert multiple keys and retrieve them using the multiget_slice interface"""

        _set_keyspace('Keyspace1')
        # Generate a list of 10 keys and insert them
        num_keys = 10
        keys = ['key'+str(i) for i in range(1, num_keys+1)]
        _insert_multi(keys)

        # Retrieve all 10 key slices
        rows = _big_multislice(keys, ColumnParent('Standard1'))
        keys1 = rows.keys().sort()
        keys2 = keys.sort()

        columns = [ColumnOrSuperColumn(c) for c in _SIMPLE_COLUMNS]
        # Validate if the returned rows have the keys requested and if the ColumnOrSuperColumn is what was inserted
        for key in keys:
            assert rows.has_key(key) == True
            assert columns == rows[key]

    def test_multi_count(self):
        """Insert multiple keys and count them using the multiget interface"""
        _set_keyspace('Keyspace1')

        # Generate a list of 10 keys countaining 1 to 10 columns and insert them
        num_keys = 10
        for i in range(1, num_keys+1):
          key = 'key'+str(i)
          for j in range(1, i+1):
            client.insert(key, ColumnParent('Standard1'), Column('c'+str(j), 'value'+str(j), Clock(0)), ConsistencyLevel.ONE)

        # Count columns in all 10 keys
        keys = ['key'+str(i) for i in range(1, num_keys+1)]
        p = SlicePredicate(slice_range=SliceRange('', '', False, 1000))
        counts = client.multiget_count('Keyspace1', keys, ColumnParent('Standard1'), p, ConsistencyLevel.ONE)

        # Check the returned counts
        for i in range(1, num_keys+1):
          key = 'key'+str(i)
          assert counts[key] == i

    def test_batch_mutate_super_deletion(self):
        _set_keyspace('Keyspace1')
        _insert_super('test')
        d = Deletion(Clock(1), predicate=SlicePredicate(column_names=['sc1']))
        cfmap = {'Super1': [Mutation(deletion=d)]}
        client.batch_mutate({'test': cfmap}, ConsistencyLevel.ONE)
        _expect_missing(lambda: client.get('key1', ColumnPath('Super1', 'sc1'), ConsistencyLevel.ONE))

    def test_super_reinsert(self):
        _set_keyspace('Keyspace1')
        for x in xrange(3):
            client.insert('key1', ColumnParent('Super1', 'sc2'), Column(_i64(x), 'value', Clock(1)), ConsistencyLevel.ONE)

        client.remove('key1', ColumnPath('Super1'), Clock(2), ConsistencyLevel.ONE)

        for x in xrange(3):
            client.insert('key1', ColumnParent('Super1', 'sc2'), Column(_i64(x + 3), 'value', Clock(3)), ConsistencyLevel.ONE)

        for n in xrange(1, 4):
            p =  SlicePredicate(slice_range=SliceRange('', '', False, n))
            slice = client.get_slice('key1', ColumnParent('Super1', 'sc2'), p, ConsistencyLevel.ONE)
            assert len(slice) == n, "expected %s results; found %s" % (n, slice)

    def test_describe_keyspace(self):
        """ Test keyspace description """
        kspaces = client.describe_keyspaces()
        assert len(kspaces) == 5, kspaces # ['system', 'Keyspace2', 'Keyspace3', 'Keyspace1', 'Keyspace4']
        ks1 = client.describe_keyspace("Keyspace1")
<<<<<<< HEAD
        assert set(ks1.keys()) == set(['Super1', 'Standard1', 'Standard2', 'StandardLong1', 'StandardLong2', 'Super3', 'Super2', 'Super4', 'IncrementCounter1', 'SuperIncrementCounter1', 'Indexed1'])
=======
        assert set(ks1.keys()) == set(['Super1', 'Standard1', 'Standard2', 'StandardLong1', 'StandardLong2', 'StandardInteger1', 'Super3', 'Super2', 'Super4', 'Indexed1'])
>>>>>>> e4fe6f3b
        sysks = client.describe_keyspace("system")

    def test_describe(self):
        server_version = client.describe_version()
        assert server_version == VERSION, (server_version, VERSION)
        assert client.describe_cluster_name() == 'Test Cluster'

    def test_describe_ring(self):
        assert list(client.describe_ring('Keyspace1'))[0].endpoints == ['127.0.0.1']
    
    def test_system_keyspace_operations(self):
        """ Test keyspace (add, drop, rename) operations """
        # create
        keyspace = KsDef('CreateKeyspace', 'org.apache.cassandra.locator.RackUnawareStrategy', 1,
                         [CfDef('CreateKeyspace', 'CreateKsCf')])
        client.system_add_keyspace(keyspace)
        newks = client.describe_keyspace('CreateKeyspace')
        assert 'CreateKsCf' in newks
        
        _set_keyspace('CreateKeyspace')
        
        # rename
        client.system_rename_keyspace('CreateKeyspace', 'RenameKeyspace')
        renameks = client.describe_keyspace('RenameKeyspace')
        assert 'CreateKsCf' in renameks
        def get_first_ks():
            client.describe_keyspace('CreateKeyspace')
        _expect_exception(get_first_ks, NotFoundException)
        
        # drop
        client.system_drop_keyspace('RenameKeyspace')
        def get_second_ks():
            client.describe_keyspace('RenameKeyspace')
        _expect_exception(get_second_ks, NotFoundException)

    def test_column_validators(self):
        ks = 'Keyspace1'
        _set_keyspace(ks)
        cd = ColumnDef('col', 'LongType', None, None)
        cf = CfDef('Keyspace1', 'ValidatorColumnFamily', column_metadata=[cd])
        client.system_add_column_family(cf)
        dks = client.describe_keyspace(ks)
        assert 'ValidatorColumnFamily' in dks

        cp = ColumnParent('ValidatorColumnFamily')
        col0 = Column('col', _i64(42), Clock(0))
        col1 = Column('col', "ceci n'est pas 64bit", Clock(0))
        client.insert('key0', cp, col0, ConsistencyLevel.ONE)
        e = _expect_exception(lambda: client.insert('key1', cp, col1, ConsistencyLevel.ONE), InvalidRequestException)
        assert e.why.find("failed validation") >= 0

    def test_system_column_family_operations(self):
        _set_keyspace('Keyspace1')
        # create
        cd = ColumnDef('ValidationColumn', 'BytesType', None, None)
        newcf = CfDef('Keyspace1', 'NewColumnFamily', column_metadata=[cd])
        client.system_add_column_family(newcf)
        ks1 = client.describe_keyspace('Keyspace1')
        assert 'NewColumnFamily' in ks1
        
        # rename
        client.system_rename_column_family('NewColumnFamily', 'RenameColumnFamily')
        ks1 = client.describe_keyspace('Keyspace1')
        assert 'RenameColumnFamily' in ks1
        assert 'NewColumnFamily' not in ks1
        
        # drop
        client.system_drop_column_family('RenameColumnFamily')
        ks1 = client.describe_keyspace('Keyspace1')
        assert 'RenameColumnFamily' not in ks1
        assert 'NewColumnFamily' not in ks1
        assert 'Standard1' in ks1

    def test_system_super_column_family_operations(self):
        _set_keyspace('Keyspace1')
        
        # create
        cd = ColumnDef('ValidationColumn', 'BytesType', None, None)
        newcf = CfDef('Keyspace1', 'NewSuperColumnFamily', 'Super', column_metadata=[cd])
        client.system_add_column_family(newcf)
        ks1 = client.describe_keyspace('Keyspace1')
        assert 'NewSuperColumnFamily' in ks1
        
        # rename
        client.system_rename_column_family('NewSuperColumnFamily', 'RenameSuperColumnFamily')
        ks1 = client.describe_keyspace('Keyspace1')
        assert 'RenameSuperColumnFamily' in ks1
        assert 'NewSuperColumnFamily' not in ks1
        
        # drop
        client.system_drop_column_family('RenameSuperColumnFamily')
        ks1 = client.describe_keyspace('Keyspace1')
        assert 'RenameSuperColumnFamily' not in ks1
        assert 'NewSuperColumnFamily' not in ks1
        assert 'Standard1' in ks1

    def test_insert_ttl(self):
        """ Test simple insertion of a column with ttl """
        _set_keyspace('Keyspace1')
        column = Column('cttl1', 'value1', Clock(0), 5)
        client.insert('key1', ColumnParent('Standard1'), column, ConsistencyLevel.ONE)
        assert client.get('key1', ColumnPath('Standard1', column='cttl1'), ConsistencyLevel.ONE).column == column

    def test_simple_expiration(self):
        """ Test that column ttled do expires """
        _set_keyspace('Keyspace1')
        column = Column('cttl3', 'value1', Clock(0), 2)
        client.insert('key1', ColumnParent('Standard1'), column, ConsistencyLevel.ONE)
        time.sleep(1)
        c = client.get('key1', ColumnPath('Standard1', column='cttl3'), ConsistencyLevel.ONE).column
        assert c == column
        assert client.get('key1', ColumnPath('Standard1', column='cttl3'), ConsistencyLevel.ONE).column == column
        time.sleep(2)
        _expect_missing(lambda: client.get('key1', ColumnPath('Standard1', column='cttl3'), ConsistencyLevel.ONE))
    
    def test_simple_expiration_batch_mutate(self):
        """ Test that column ttled do expires using batch_mutate """
        _set_keyspace('Keyspace1')
        column = Column('cttl4', 'value1', Clock(0), 2)
        cfmap = {'Standard1': [Mutation(ColumnOrSuperColumn(column))]}
        client.batch_mutate({'key1': cfmap}, ConsistencyLevel.ONE)
        time.sleep(1)
        c = client.get('key1', ColumnPath('Standard1', column='cttl4'), ConsistencyLevel.ONE).column
        assert c == column
        assert client.get('key1', ColumnPath('Standard1', column='cttl4'), ConsistencyLevel.ONE).column == column
        time.sleep(2)
        _expect_missing(lambda: client.get('key1', ColumnPath('Standard1', column='cttl3'), ConsistencyLevel.ONE))

    def test_update_expiring(self):
        """ Test that updating a column with ttl override the ttl """
        _set_keyspace('Keyspace1')
        column1 = Column('cttl4', 'value1', Clock(0), 1)
        client.insert('key1', ColumnParent('Standard1'), column1, ConsistencyLevel.ONE)
        column2 = Column('cttl4', 'value1', Clock(1))
        client.insert('key1', ColumnParent('Standard1'), column2, ConsistencyLevel.ONE)
        time.sleep(1.5)
        assert client.get('key1', ColumnPath('Standard1', column='cttl4'), ConsistencyLevel.ONE).column == column2

    def test_remove_expiring(self):
        """ Test removing a column with ttl """
        _set_keyspace('Keyspace1')
        column = Column('cttl5', 'value1', Clock(0), 10)
        client.insert('key1', ColumnParent('Standard1'), column, ConsistencyLevel.ONE)
        client.remove('key1', ColumnPath('Standard1', column='cttl5'), Clock(1), ConsistencyLevel.ONE)
        _expect_missing(lambda: client.get('key1', ColumnPath('Standard1', column='ctt5'), ConsistencyLevel.ONE))
    
    def test_describe_ring_on_invalid_keyspace(self):
        def req():
            client.describe_ring('system')
        _expect_exception(req, InvalidRequestException)

    def test_incr_standard_insert(self):
        d1 = 12
        d2 = 21
        d3 = 35
        d1p = struct.pack('>q', d1)
        d2p = struct.pack('>q', d2)
        d3p = struct.pack('>q', d3)
        _set_keyspace('Keyspace1')
        # insert positive values and check the counts
        client.insert('key1', ColumnParent('IncrementCounter1'), Column('c1', d1p, Clock()), ConsistencyLevel.ONE)
        time.sleep(0.1)
        rv1 = client.get('key1', ColumnPath('IncrementCounter1', column='c1'), ConsistencyLevel.ONE)
        assert struct.unpack('>q', rv1.column.value)[0] == d1

        client.insert('key1', ColumnParent('IncrementCounter1'), Column('c1', d2p, Clock()), ConsistencyLevel.ONE)
        time.sleep(0.1)
        rv2 = client.get('key1', ColumnPath('IncrementCounter1', column='c1'), ConsistencyLevel.ONE)
        assert struct.unpack('>q', rv2.column.value)[0] == (d1+d2)

        client.insert('key1', ColumnParent('IncrementCounter1'), Column('c1', d3p, Clock()), ConsistencyLevel.ONE)
        time.sleep(0.1)
        rv3 = client.get('key1', ColumnPath('IncrementCounter1', column='c1'), ConsistencyLevel.ONE)
        assert struct.unpack('>q', rv3.column.value)[0] == (d1+d2+d3)

    def test_incr_super_insert(self):
        d1 = 234
        d2 = 52345
        d3 = 3123
        d1p = struct.pack('>q', d1)
        d2p = struct.pack('>q', d2)
        d3p = struct.pack('>q', d3)
        _set_keyspace('Keyspace1')
        client.insert('key1', ColumnParent('SuperIncrementCounter1', 'sc1'), Column('c1', d1p, Clock()), ConsistencyLevel.ONE)
        time.sleep(0.1)
        rv1 = client.get('key1', ColumnPath('SuperIncrementCounter1', 'sc1', 'c1'), ConsistencyLevel.ONE)
        assert struct.unpack('>q', rv1.column.value)[0] == d1

        client.insert('key1', ColumnParent('SuperIncrementCounter1', 'sc1'), Column('c1', d2p, Clock()), ConsistencyLevel.ONE)
        time.sleep(0.1)
        rv2 = client.get('key1', ColumnPath('SuperIncrementCounter1', 'sc1', 'c1'), ConsistencyLevel.ONE)
        assert struct.unpack('>q', rv2.column.value)[0] == (d1+d2)

        client.insert('key1', ColumnParent('SuperIncrementCounter1', 'sc1'), Column('c1', d3p, Clock()), ConsistencyLevel.ONE)
        time.sleep(0.1)
        rv3 = client.get('key1', ColumnPath('SuperIncrementCounter1', 'sc1', 'c1'), ConsistencyLevel.ONE)
        assert struct.unpack('>q', rv3.column.value)[0] == (d1+d2+d3)

    def test_incr_standard_remove(self):
        d1 = 124
        d1p = struct.pack('>q', d1)

        _set_keyspace('Keyspace1')
        # insert value and check it exists
        client.insert('key1', ColumnParent('IncrementCounter1'), Column('c1', d1p, Clock()), ConsistencyLevel.ONE)
        time.sleep(0.1)
        rv1 = client.get('key1', ColumnPath('IncrementCounter1', column='c1'), ConsistencyLevel.ONE)
        assert struct.unpack('>q', rv1.column.value)[0] == d1

        # remove the previous column and check that it is gone
        client.remove('key1', ColumnPath('IncrementCounter1', column='c1'), Clock(), ConsistencyLevel.ONE)
        time.sleep(0.1)
        _assert_no_columnpath('key1', ColumnPath('IncrementCounter1', column='c1'))

        # insert again and this time delete the whole row, check that it is gone
        client.insert('key1', ColumnParent('IncrementCounter1'), Column('c1', d1p, Clock()), ConsistencyLevel.ONE)
        time.sleep(0.1)
        rv2 = client.get('key1', ColumnPath('IncrementCounter1', column='c1'), ConsistencyLevel.ONE)
        assert struct.unpack('>q', rv2.column.value)[0] == d1
        client.remove('key1', ColumnPath('IncrementCounter1'), Clock(), ConsistencyLevel.ONE)
        time.sleep(0.1)
        _assert_no_columnpath('key1', ColumnPath('IncrementCounter1', column='c1'))

    def test_incr_super_remove(self):
        d1 = 52345
        d1p = struct.pack('>q', d1)

        _set_keyspace('Keyspace1')
        # insert value and check it exists
        client.insert('key1', ColumnParent('SuperIncrementCounter1', 'sc1'), Column('c1', d1p, Clock()), ConsistencyLevel.ONE)
        time.sleep(0.1)
        rv1 = client.get('key1', ColumnPath('SuperIncrementCounter1', 'sc1', 'c1'), ConsistencyLevel.ONE)
        assert struct.unpack('>q', rv1.column.value)[0] == d1

        # remove the previous column and check that it is gone
        client.remove('key1', ColumnPath('SuperIncrementCounter1', 'sc1', 'c1'), Clock(), ConsistencyLevel.ONE)
        time.sleep(0.1)
        _assert_no_columnpath('key1', ColumnPath('SuperIncrementCounter1', 'sc1', 'c1'))

        # insert again and this time delete the whole row, check that it is gone
        client.insert('key1', ColumnParent('SuperIncrementCounter1', 'sc1'), Column('c1', d1p, Clock()), ConsistencyLevel.ONE)
        time.sleep(0.1)
        rv2 = client.get('key1', ColumnPath('SuperIncrementCounter1', 'sc1', 'c1'), ConsistencyLevel.ONE)
        assert struct.unpack('>q', rv2.column.value)[0] == d1
        client.remove('key1', ColumnPath('SuperIncrementCounter1', 'sc1'), Clock(), ConsistencyLevel.ONE)
        time.sleep(0.1)
        _assert_no_columnpath('key1', ColumnPath('SuperIncrementCounter1', 'sc1', 'c1'))

    def test_batch_mutate_increment_columns_blocking(self):
        d1 = 234
        d2 = 52345
        _set_keyspace('Keyspace1')
        cf = 'IncrementCounter1'
        key = 'key1'
        values = [struct.pack('>q', d1), struct.pack('>q', d2)]
        
        mutations = [Mutation(ColumnOrSuperColumn(Column('c1', v, Clock()))) for v in values]
        mutation_map = dict({cf: mutations})
        keyed_mutations = dict({key: mutation_map})
        
        client.batch_mutate(keyed_mutations, ConsistencyLevel.ONE)
        #print struct.unpack('>q', client.get(key, ColumnPath(cf, column='c1'), ConsistencyLevel.ONE).column.value)[0]
        client.batch_mutate(keyed_mutations, ConsistencyLevel.ONE)
        #print struct.unpack('>q', client.get(key, ColumnPath(cf, column='c1'), ConsistencyLevel.ONE).column.value)[0]
        
        time.sleep(0.1)
        
        rv = client.get(key, ColumnPath(cf, column='c1'), ConsistencyLevel.ONE)
        assert struct.unpack('>q', rv.column.value)[0] == (d1+d1+d2+d2)      

    def test_index_scan(self):
        _set_keyspace('Keyspace1')
        client.insert('key1', ColumnParent('Indexed1'), Column('birthdate', _i64(1), Clock(0)), ConsistencyLevel.ONE)
        client.insert('key2', ColumnParent('Indexed1'), Column('birthdate', _i64(2), Clock(0)), ConsistencyLevel.ONE)
        client.insert('key2', ColumnParent('Indexed1'), Column('b', _i64(2), Clock(0)), ConsistencyLevel.ONE)
        client.insert('key3', ColumnParent('Indexed1'), Column('birthdate', _i64(3), Clock(0)), ConsistencyLevel.ONE)
        client.insert('key3', ColumnParent('Indexed1'), Column('b', _i64(3), Clock(0)), ConsistencyLevel.ONE)

        # simple query on one index expression
        cp = ColumnParent('Indexed1')
        sp = SlicePredicate(slice_range=SliceRange('', ''))
        clause = IndexClause([IndexExpression('birthdate', IndexOperator.EQ, _i64(1))])
        result = client.scan(cp, RowPredicate(index_clause=clause), sp, ConsistencyLevel.ONE)
        assert len(result) == 1, result
        assert result[0].key == 'key1'
        assert len(result[0].columns) == 1, result[0].columns

        # solo unindexed expression is invalid
        clause = IndexClause([IndexExpression('b', IndexOperator.EQ, _i64(1))])
        _expect_exception(lambda: client.scan(cp, RowPredicate(index_clause=clause), sp, ConsistencyLevel.ONE), InvalidRequestException)

        # but unindexed expression added to indexed one is ok
        clause = IndexClause([IndexExpression('b', IndexOperator.EQ, _i64(3)),
                              IndexExpression('birthdate', IndexOperator.EQ, _i64(3))])
        result = client.scan(cp, RowPredicate(index_clause=clause), sp, ConsistencyLevel.ONE)
        assert len(result) == 1, result
        assert result[0].key == 'key3'
        assert len(result[0].columns) == 2, result[0].columns
        

class TestTruncate(ThriftTester):
    def test_truncate(self):
        _set_keyspace('Keyspace1')
        
        _insert_simple()
        _insert_super()

        # truncate Standard1
        client.truncate('Standard1')
        assert _big_slice('key1', ColumnParent('Standard1')) == []

        # truncate Super1
        client.truncate('Super1')
        assert _big_slice('key1', ColumnParent('Super1')) == []
        assert _big_slice('key1', ColumnParent('Super1', 'sc1')) == []<|MERGE_RESOLUTION|>--- conflicted
+++ resolved
@@ -1110,11 +1110,7 @@
         kspaces = client.describe_keyspaces()
         assert len(kspaces) == 5, kspaces # ['system', 'Keyspace2', 'Keyspace3', 'Keyspace1', 'Keyspace4']
         ks1 = client.describe_keyspace("Keyspace1")
-<<<<<<< HEAD
-        assert set(ks1.keys()) == set(['Super1', 'Standard1', 'Standard2', 'StandardLong1', 'StandardLong2', 'Super3', 'Super2', 'Super4', 'IncrementCounter1', 'SuperIncrementCounter1', 'Indexed1'])
-=======
-        assert set(ks1.keys()) == set(['Super1', 'Standard1', 'Standard2', 'StandardLong1', 'StandardLong2', 'StandardInteger1', 'Super3', 'Super2', 'Super4', 'Indexed1'])
->>>>>>> e4fe6f3b
+        assert set(ks1.keys()) == set(['Super1', 'Standard1', 'Standard2', 'StandardLong1', 'StandardLong2', 'StandardInteger1', 'Super3', 'Super2', 'Super4', 'Indexed1', 'IncrementCounter1', 'SuperIncrementCounter1'])
         sysks = client.describe_keyspace("system")
 
     def test_describe(self):

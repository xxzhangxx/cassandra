<?xml version="1.0" encoding="UTF-8" standalone="no"?>
<!--
 ~ Licensed to the Apache Software Foundation (ASF) under one
 ~ or more contributor license agreements.  See the NOTICE file
 ~ distributed with this work for additional information
 ~ regarding copyright ownership.  The ASF licenses this file
 ~ to you under the Apache License, Version 2.0 (the
 ~ "License"); you may not use this file except in compliance
 ~ with the License.  You may obtain a copy of the License at
 ~
 ~    http://www.apache.org/licenses/LICENSE-2.0
 ~
 ~ Unless required by applicable law or agreed to in writing,
 ~ software distributed under the License is distributed on an
 ~ "AS IS" BASIS, WITHOUT WARRANTIES OR CONDITIONS OF ANY
 ~ KIND, either express or implied.  See the License for the
 ~ specific language governing permissions and limitations
 ~ under the License.
 -->
<project basedir="." default="build" name="apache-cassandra"
         xmlns:ivy="antlib:org.apache.ivy.ant">
    <property environment="env"/>
    <property file="build.properties" />
    <property name="debuglevel" value="source,lines,vars"/>

    <property name="basedir" value="."/>
    <property name="build.src" value="${basedir}/src/java"/>
    <property name="build.src.gen-java" value="${basedir}/src/gen-java"/>
    <property name="build.lib" value="${basedir}/lib"/>
    <property name="build.dir" value="${basedir}/build"/>
    <property name="build.dir.lib" value="${basedir}/build/lib"/>
    <property name="build.test.dir" value="${build.dir}/test"/>
    <property name="build.classes" value="${build.dir}/classes"/>
    <property name="javadoc.dir" value="${build.dir}/javadoc"/>
    <property name="interface.dir" value="${basedir}/interface"/>
    <property name="interface.thrift.dir" value="${interface.dir}/thrift"/>
    <property name="interface.thrift.gen-java" value="${interface.thrift.dir}/gen-java"/>
    <property name="interface.avro.dir" value="${interface.dir}/avro/gen-java"/>
    <property name="test.dir" value="${basedir}/test"/>
    <property name="test.resources" value="${test.dir}/resources"/>
    <property name="test.classes" value="${build.dir}/test/classes"/>
    <property name="test.conf" value="${test.dir}/conf"/>
    <property name="test.data" value="${test.dir}/data"/>
    <property name="test.name" value="*Test"/>
    <property name="test.unit.src" value="${test.dir}/unit"/>
    <property name="test.long.src" value="${test.dir}/long"/>
    <property name="dist.dir" value="${build.dir}/dist"/>
<<<<<<< HEAD
    <property name="version" value="1072-trunk"/>
=======
    <property name="base.version" value="0.7.0"/>
    <condition property="version" value="${base.version}">
      <isset property="release"/>
    </condition>
    <property name="version" value="${base.version}-SNAPSHOT"/>
>>>>>>> 8a75efed
    <property name="final.name" value="${ant.project.name}-${version}"/>
    <property name="ivy.version" value="2.1.0" />
    <property name="ivy.url"
              value="http://repo2.maven.org/maven2/org/apache/ivy/ivy" />

    <!-- http://cobertura.sourceforge.net/ -->
    <property name="cobertura.build.dir" value="${build.dir}/cobertura"/>
    <!-- can't include due to licensing, specify jar via command line -->
    <property name="cobertura.dir" value="/tmp"/>
    <property name="cobertura.report.dir" value="${cobertura.build.dir}/report"/>
    <property name="cobertura.classes.dir" value="${cobertura.build.dir}/classes"/>
    <property name="cobertura.datafile" value="${cobertura.build.dir}/cobertura.ser"/>

    <condition property="ivy.jar.exists">
      <available file="${build.dir}/ivy-${ivy.version}.jar" />
    </condition>

    <condition property="is.source.artifact">
      <available file="${build.src}" type="dir" />
    </condition>

    <!-- 
	 Add all the dependencies.
    -->
    <path id="autoivy.classpath">
        <fileset dir="${build.dir.lib}">
          <include name="**/*.jar" />
        </fileset>
        <pathelement location="${build.dir}/ivy-${ivy.version}.jar"/>
    </path>
    <path id="cassandra.classpath">
        <pathelement location="${cobertura.classes.dir}"/>
        <pathelement location="${build.classes}"/>
        <fileset dir="${build.lib}">
          <include name="**/*.jar" />
        </fileset>
        <path refid="autoivy.classpath" />
    </path>
    <path id="rat.classpath">
      <fileset dir="${build.dir.lib}">
        <include name="**/apache-rat*.jar"/>
        <include name="**/commons-*.jar"/>
      </fileset>
    </path>

    <!--
	Setup the output directories.
    -->
    <target name="init">
        <fail unless="is.source.artifact"
            message="Not a source artifact, stopping here." />
        <mkdir dir="${build.classes}"/>
        <mkdir dir="${test.classes}"/>
        <mkdir dir="${build.src.gen-java}"/>
    </target>

    <target name="clean">
        <delete dir="${build.test.dir}" />
        <delete dir="${build.classes}" />
        <delete dir="${build.src.gen-java}" />
        <delete dir="${interface.avro.dir}" />
    </target>
    <target depends="clean" name="cleanall"/>

    <target name="realclean" depends="clean">
        <delete dir="${build.dir}" />
    </target>

    <!--
       This generates the CLI grammar files from Cli.g
    -->
    <target name="check-gen-cli-grammar">
        <uptodate property="cliUpToDate" 
                srcfile="${build.src}/org/apache/cassandra/cli/Cli.g" 
                targetfile="${build.src.gen-java}/org/apache/cassandra/cli/Cli.tokens"/>
    </target>
 
    <target name="gen-cli-grammar" depends="check-gen-cli-grammar" unless="cliUpToDate">
      <echo>Building Grammar ${build.src}/org/apache/cassandra/cli/Cli.g  ....</echo>
      <java classname="org.antlr.Tool"
            classpath="${build.lib}/antlr-3.1.3.jar"
            fork="true">
         <arg value="${build.src}/org/apache/cassandra/cli/Cli.g" />
         <arg value="-fo" />
         <arg value="${build.src.gen-java}/org/apache/cassandra/cli/" />
      </java> 
    </target>

    <!--
       Fetch Ivy and Cassandra's dependencies

       These targets are intentionally free of dependencies so that they
       can be run stand-alone from a binary release artifact.
    -->
    <target name="ivy-download" unless="ivy.jar.exists">
      <echo>Downloading Ivy...</echo>
      <mkdir dir="${build.dir}" />
      <get src="${ivy.url}/${ivy.version}/ivy-${ivy.version}.jar"
           dest="${build.dir}/ivy-${ivy.version}.jar" usetimestamp="true" />
    </target>

    <target name="ivy-init" depends="ivy-download" unless="ivy.initialized">
      <mkdir dir="${build.dir.lib}"/>
      <taskdef resource="org/apache/ivy/ant/antlib.xml"
               uri="antlib:org.apache.ivy.ant"
               classpathref="autoivy.classpath"/>
      <property name="ivy.initialized" value="true"/>
    </target>

    <target name="ivy-retrieve-build" depends="ivy-init">
      <ivy:retrieve type="jar,source" sync="true"
             pattern="${build.dir.lib}/[type]s/[artifact]-[revision].[ext]" />
    </target>

    <!--
       Generate avro code
    -->
    <target name="check-avro-generate">
        <uptodate property="avroUpToDate"
                  srcfile="${interface.dir}/cassandra.genavro"
                  targetfile="${interface.avro.dir}/org/apache/cassandra/avro/Cassandra.java" />
      <taskdef name="protocol"
               classname="org.apache.avro.specific.ProtocolTask">
        <classpath refid="cassandra.classpath" />
      </taskdef>
      <taskdef name="schema" classname="org.apache.avro.specific.SchemaTask">
        <classpath refid="cassandra.classpath" />
      </taskdef>
      <taskdef name="paranamer" 
          classname="com.thoughtworks.paranamer.ant.ParanamerGeneratorTask">
        <classpath refid="cassandra.classpath" />
      </taskdef>
    </target>
    <target name="avro-generate" unless="avroUpToDate"
            depends="init,check-avro-generate">
      <echo>Generating avro code...</echo>
      <!-- Generate json schema from genavro IDL -->
      <java classname="org.apache.avro.tool.Main" fork="true">
        <classpath refid="cassandra.classpath" />
        <arg value="genavro" />
        <arg value="interface/cassandra.genavro" />
        <arg value="interface/cassandra.avpr" />
      </java>

      <!-- Generate java code from json protocol schema -->
      <protocol destdir="${interface.avro.dir}">
        <fileset dir="${interface.dir}">
          <include name="**/*.avpr" />
        </fileset>
      </protocol>
  
      <schema destdir="${interface.avro.dir}">
        <fileset dir="${interface.dir}">
          <include name="**/*.avsc" />
        </fileset>
      </schema>
    </target>


    <!--
       Generate thrift code.  We have targets to build java because
       Cassandra depends on it, and python because that is what the system
       tests run.
    -->
    <target name="gen-thrift-java" depends="rat-init">
      <echo>Generating Thrift Java code from ${basedir}/interface/cassandra.thrift ....</echo>
      <exec executable="thrift" dir="${basedir}/interface">
        <arg line="--gen java" />
        <arg line="-o ${interface.thrift.dir}" />
        <arg line="cassandra.thrift" />
      </exec>
      <java classname="org.apache.rat.Report" fork="true"
            output="${build.dir}/rat-report.log">
        <classpath refid="rat.classpath" />
        <arg value="-a" />
        <arg value="--force" />
        <arg value="interface/thrift" />
      </java>
    </target>
    <target name="gen-thrift-py">
      <echo>Generating Thrift Python code from ${basedir}/interface/cassandra.thrift ....</echo>
      <exec executable="thrift" dir="${basedir}/interface">
        <arg line="--gen py" />
        <arg line="-o ${interface.thrift.dir}" />
        <arg line="cassandra.thrift" />
      </exec>
    </target>

    <!-- create properties file with C version -->
    <target name="createVersionPropFile"> 
      <taskdef name="propertyfile" classname="org.apache.tools.ant.taskdefs.optional.PropertyFile"/>
      <propertyfile file="${build.classes}/org/apache/cassandra/config/version.properties">
	<entry key="CassandraVersion" value="${version}"/>
      </propertyfile>
    </target>

    <!--
	The build target builds all the .class files
    -->
    <target name="build"
        depends="ivy-retrieve-build,avro-generate,build-subprojects,build-project"/>
    <target name="build-subprojects"/>
    <target name="codecoverage" depends="cobertura-instrument,test,cobertura-report"/>
    	
    <target depends="init,avro-generate,gen-cli-grammar" name="build-project">
        <echo message="${ant.project.name}: ${ant.file}"/>
        <javac debug="true" debuglevel="${debuglevel}" destdir="${build.classes}">
            <src path="${build.src}"/>
            <src path="${build.src.gen-java}"/>
            <src path="${interface.thrift.dir}/gen-java"/>
            <src path="${interface.avro.dir}"/>
            <classpath refid="cassandra.classpath"/>
        </javac>

	<paranamer sourceDirectory="${interface.avro.dir}"
		   outputDirectory="${build.classes}"/>

	<antcall target="createVersionPropFile"/>
    </target>

    <!--
	The jar target makes cassandra.jar output.
    -->
    <target name="jar" depends="build">
      <mkdir dir="${build.classes}/META-INF"/>
      <copy file="LICENSE.txt" tofile="${build.classes}/META-INF/LICENSE.txt"/>
      <copy file="NOTICE.txt" tofile="${build.classes}/META-INF/NOTICE.txt"/>
      <jar jarfile="${build.dir}/${final.name}.jar"
           basedir="${build.classes}">
        <manifest>
        <!-- <section name="org/apache/cassandra/infrastructure"> -->
          <attribute name="Implementation-Title" value="Cassandra"/>
          <attribute name="Implementation-Version" value="${version}"/>
          <attribute name="Implementation-Vendor" value="Apache"/>
          <attribute name="Premain-Class" value="org.apache.cassandra.infrastructure.continuations.CAgent"/>
        <!-- </section> -->
        </manifest>
      </jar>
    </target>

    <!-- creates a release tarball -->	
    <target name="release" depends="jar,javadoc,rat-init">
      <mkdir dir="${dist.dir}"/>
      <copy todir="${dist.dir}/lib">
        <fileset dir="${build.lib}"/>
        <fileset dir="${build.dir}">
          <include name="*.jar" />
        </fileset>
      </copy>
      <copy todir="${dist.dir}/javadoc">
        <fileset dir="${javadoc.dir}"/>
      </copy>
      <copy todir="${dist.dir}/bin">
        <fileset dir="bin"/>
      </copy>
      <copy todir="${dist.dir}/conf">
        <fileset dir="conf"/>
      </copy>   
      <copy todir="${dist.dir}/interface">
        <fileset dir="interface">
          <include name="**/*.thrift" />
        </fileset>
      </copy>      
      <copy todir="${dist.dir}/">
        <fileset dir="${basedir}">
          <include name="*.txt" />
        </fileset>
      </copy>
      
      <tar compression="gzip" longfile="gnu"
        destfile="${build.dir}/${final.name}-bin.tar.gz">

        <!-- Everything but bin/ (default mode) -->
        <tarfileset dir="${dist.dir}" prefix="${final.name}">
          <include name="**"/>
          <exclude name="bin/*" />
        </tarfileset>
        <!-- Shell includes in bin/ (default mode) -->
        <tarfileset dir="${dist.dir}" prefix="${final.name}">
          <include name="bin/*.in.sh" />
        </tarfileset>
        <!-- Executable scripts in bin/ -->
        <tarfileset dir="${dist.dir}" prefix="${final.name}" mode="755">
          <include name="bin/*"/>
          <not>
        	<filename name="bin/*.in.sh" />
          </not>
        </tarfileset>	
      </tar>
      <rat:report xmlns:rat="antlib:org.apache.rat.anttasks"
                  reportFile="${build.dir}/${final.name}-bin.rat.txt">
        <tarfileset>
          <gzipresource>
            <file file="${build.dir}/${final.name}-bin.tar.gz" />
          </gzipresource>
        </tarfileset>
      </rat:report>

      <tar compression="gzip" longfile="gnu"
        destfile="${build.dir}/${final.name}-src.tar.gz">

        <tarfileset dir="${basedir}"
          prefix="${final.name}-src">
          <include name="**"/>
          <exclude name="build/**" />
          <exclude name="src/gen-java/**" />
          <exclude name="interface/avro/**" />
          <exclude name=".git/**" />
        </tarfileset>
      </tar>
      <rat:report xmlns:rat="antlib:org.apache.rat.anttasks"
                  reportFile="${build.dir}/${final.name}-src.rat.txt">
        <tarfileset>
          <gzipresource>
            <file file="${build.dir}/${final.name}-src.tar.gz" />
          </gzipresource>
        </tarfileset>
      </rat:report>
    </target>

  <target name="build-test" depends="build" description="Build the Cassandra classes">
    <javac
     debug="true"
     debuglevel="${debuglevel}"
     destdir="${test.classes}">
      <classpath refid="cassandra.classpath"/>
      <src path="${test.unit.src}"/>
      <src path="${test.long.src}"/>
    </javac>

    <!-- Non-java resources needed by the test suite -->    
    <copy todir="${test.classes}">
      <fileset dir="${test.resources}"/>
    </copy>
  </target>

  <macrodef name="testmacro">
    <attribute name="suitename" />
    <attribute name="inputdir" />
    <attribute name="timeout" />
    <sequential>
      <echo message="running @{suitename} tests"/>
      <mkdir dir="${build.test.dir}/cassandra"/>
      <mkdir dir="${build.test.dir}/output"/>
      <junit fork="on" failureproperty="testfailed" maxmemory="1024m" timeout="@{timeout}">
        <sysproperty key="net.sourceforge.cobertura.datafile" file="${cobertura.datafile}"/>
        <formatter type="xml" usefile="true"/>
        <formatter type="brief" usefile="false"/>
        <jvmarg value="-Dstorage-config=${test.conf}"/>
        <jvmarg value="-Dlog4j.configuration=log4j-junit.properties" />
        <jvmarg value="-Dlegacy-sstable-root=${test.data}/legacy-sstables"/>
        <jvmarg value="-ea"/>
        <classpath>
          <path refid="cassandra.classpath" />
          <pathelement location="${test.classes}"/>
          <pathelement location="${cobertura.dir}/cobertura.jar"/>
          <pathelement location="${test.conf}"/>
        </classpath>
        <batchtest todir="${build.test.dir}/output">
          <fileset dir="@{inputdir}" includes="**/${test.name}.java" />
        </batchtest>
      </junit>
      <fail if="testfailed" message="Some @{suitename} test(s) failed."/>
    </sequential>
  </macrodef>

  <target name="test" depends="build-test">
    <testmacro suitename="unit" inputdir="${test.unit.src}" timeout="60000" />
  </target>

  <target name="long-test" depends="build-test">
    <testmacro suitename="long" inputdir="${test.long.src}" timeout="300000" />
  </target>
	
  <!-- instruments the classes to later create code coverage reports -->
  <target name="cobertura-instrument" depends="build,build-test">
    <taskdef resource="tasks.properties">
      <classpath>
        <fileset dir="${cobertura.dir}">
            <include name="cobertura.jar" />
            <include name="lib/**/*.jar" />
        </fileset>
      </classpath>
    </taskdef>
    
    <delete file="${cobertura.datafile}"/>
    
    <cobertura-instrument todir="${cobertura.classes.dir}" datafile="${cobertura.datafile}">
      <ignore regex="org.apache.log4j.*"/>
      
      <fileset dir="${build.classes}">
        <include name="**/*.class"/>
        <exclude name="**/*Test.class"/>
        <exclude name="**/*TestCase.class"/>
        <exclude name="**/test/*.class"/>
        <exclude name="${cobertura.excludes}"/>
      </fileset>
     
    </cobertura-instrument>
  </target>	

  <!-- create both html and xml code coverage reports -->
  <target name="cobertura-report">
    <cobertura-report format="html" destdir="${cobertura.report.dir}" srcdir="${build.src}"
      datafile="${cobertura.datafile}"/>
    <cobertura-report format="xml" destdir="${cobertura.report.dir}" srcdir="${build.src}"
      datafile="${cobertura.datafile}"/>
  </target>

  <!--
    License audit tool
  -->
  <target name="rat-init" depends="ivy-retrieve-build">
    <typedef resource="org/apache/rat/anttasks/antlib.xml"
             uri="antlib:org.apache.rat.anttasks">
      <classpath refid="rat.classpath" />
    </typedef>
  </target>

  <target name="rat-check" depends="rat-init">
    <rat:report xmlns:rat="antlib:org.apache.rat.anttasks"
                reportFile="${build.dir}/rat-report.log">
      <fileset dir="."  excludesfile=".rat-excludes" />
    </rat:report>
    <condition property="rat.passed">
      <isfileselected file="${build.dir}/rat-report.log">
        <containsregexp expression="^0 Unknown Licenses"/>
      </isfileselected>
    </condition>
    <fail unless="rat.passed">Unknown licenses: See build/rat-report.log.</fail>
  </target>

  <target name="rat-write" depends="rat-init">
    <echo>RAT: invoking addLicense to write missing headers</echo>
    <java classname="org.apache.rat.Report" fork="true"
          output="${build.dir}/rat-report.log">
      <classpath refid="rat.classpath" />
      <arg value="-a" />
      <arg value="--force" />
      <arg value="." />
    </java>
  </target>
	
  <target name="javadoc" depends="init">
    <tstamp>
      <format property="YEAR" pattern="yyyy"/>
    </tstamp>
    <javadoc destdir="${javadoc.dir}" author="true" version="true" use="true"
      windowtitle="${ant.project.name} API" classpathref="cassandra.classpath"
      bottom="Copyright &amp;copy; ${YEAR} The Apache Software Foundation">

      <fileset dir="${build.src}" defaultexcludes="yes">
        <include name="org/apache/**/*.java"/>
      </fileset>
      <fileset dir="${interface.thrift.gen-java}" defaultexcludes="yes">
        <include name="org/apache/**/*.java"/>
      </fileset>
    </javadoc>
   </target>

</project><|MERGE_RESOLUTION|>--- conflicted
+++ resolved
@@ -45,15 +45,11 @@
     <property name="test.unit.src" value="${test.dir}/unit"/>
     <property name="test.long.src" value="${test.dir}/long"/>
     <property name="dist.dir" value="${build.dir}/dist"/>
-<<<<<<< HEAD
-    <property name="version" value="1072-trunk"/>
-=======
     <property name="base.version" value="0.7.0"/>
     <condition property="version" value="${base.version}">
       <isset property="release"/>
     </condition>
     <property name="version" value="${base.version}-SNAPSHOT"/>
->>>>>>> 8a75efed
     <property name="final.name" value="${ant.project.name}-${version}"/>
     <property name="ivy.version" value="2.1.0" />
     <property name="ivy.url"
